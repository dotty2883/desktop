import { Emitter, Disposable } from 'event-kit'
import { shell } from 'electron'
import * as Path from 'path'
import {
  IRepositoryState,
  IHistoryState,
  IAppState,
  RepositorySection,
  IChangesState,
  Popup,
  IBranchesState,
  IAppError,
  PossibleSelections,
  PopupType,
  SelectionType,
} from '../app-state'
import { User } from '../../models/user'
import { Repository } from '../../models/repository'
import { GitHubRepository } from '../../models/github-repository'
import { FileChange, WorkingDirectoryStatus, WorkingDirectoryFileChange, FileStatus } from '../../models/status'
import { DiffSelectionType } from '../../models/diff'
import { matchGitHubRepository } from '../../lib/repository-matching'
import { API,  getUserForEndpoint, IAPIUser } from '../../lib/api'
import { LocalGitOperations, Commit, Branch } from '../local-git-operations'
import { CloningRepository, CloningRepositoriesStore } from './cloning-repositories-store'
import { IGitHubUser } from './github-user-database'
import { GitHubUserStore } from './github-user-store'
import { EmojiStore } from './emoji-store'
import { GitStore } from './git-store'

const LastSelectedRepositoryIDKey = 'last-selected-repository-id'

/** File statuses which indicate the file exists on disk. */
const OnDiskStatuses = new Set([
  FileStatus.New,
  FileStatus.Modified,
  FileStatus.Renamed,
  FileStatus.Conflicted,
  FileStatus.Unknown,
])

/**
 * File statuses which indicate the file has previously been committed to the
 * repository.
 */
const CommittedStatuses = new Set([
  FileStatus.Modified,
  FileStatus.Deleted,
  FileStatus.Renamed,
  FileStatus.Conflicted,
  FileStatus.Unknown,
])

export class AppStore {
  private emitter = new Emitter()

  private users: ReadonlyArray<User> = new Array<User>()
  private repositories: ReadonlyArray<Repository> = new Array<Repository>()

  private selectedRepository: Repository | CloningRepository | null = null
  private repositoryState = new Map<number, IRepositoryState>()
  private loading = false

  private currentPopup: Popup | null = null

  private errors: ReadonlyArray<IAppError> = new Array<IAppError>()

  private emitQueued = false

  private readonly gitHubUserStore: GitHubUserStore

  private readonly cloningRepositoriesStore: CloningRepositoriesStore

  private readonly emojiStore: EmojiStore

  /** GitStores keyed by their associated Repository ID. */
  private readonly gitStores = new Map<number, GitStore>()

  public constructor(gitHubUserStore: GitHubUserStore, cloningRepositoriesStore: CloningRepositoriesStore, emojiStore: EmojiStore) {
    this.gitHubUserStore = gitHubUserStore
    this.cloningRepositoriesStore = cloningRepositoriesStore
    this.emojiStore = emojiStore

    this.gitHubUserStore.onDidUpdate(() => {
      this.emitUpdate()
    })

    this.cloningRepositoriesStore.onDidUpdate(() => {
      this.emitUpdate()
    })

    this.emojiStore.read().then(() => this.emitUpdate())
  }

  private emitUpdate() {
    if (this.emitQueued) { return }

    this.emitQueued = true

    window.requestAnimationFrame(() => {
      this.emitter.emit('did-update', this.getState())
      this.emitQueued = false
    })
  }

  public onDidUpdate(fn: (state: IAppState) => void): Disposable {
    return this.emitter.on('did-update', fn)
  }

  private getInitialRepositoryState(): IRepositoryState {
    return {
      historyState: {
        selection: {
          sha: null,
          file: null,
        },
        changedFiles: new Array<FileChange>(),
        history: new Array<string>(),
      },
      changesState: {
        workingDirectory: new WorkingDirectoryStatus(new Array<WorkingDirectoryFileChange>(), true),
        selectedFile: null,
      },
      selectedSection: RepositorySection.Changes,
      branchesState: {
        currentBranch: null,
        defaultBranch: null,
        allBranches: new Array<Branch>(),
        recentBranches: new Array<Branch>(),
      },
      committerEmail: null,
      gitHubUsers: new Map<string, IGitHubUser>(),
      commits: new Map<string, Commit>(),
    }
  }

  /** Get the state for the repository. */
  public getRepositoryState(repository: Repository): IRepositoryState {
    let state = this.repositoryState.get(repository.id)
    if (state) {
      const gitHubUsers = this.gitHubUserStore.getUsersForRepository(repository) || new Map<string, IGitHubUser>()
      return {
        historyState: state.historyState,
        changesState: state.changesState,
        selectedSection: state.selectedSection,
        branchesState: state.branchesState,
        committerEmail: state.committerEmail,
        gitHubUsers,
        commits: state.commits,
      }
    }

    state = this.getInitialRepositoryState()
    this.repositoryState.set(repository.id, state)
    return state
  }

  private updateRepositoryState(repository: Repository, fn: (state: IRepositoryState) => IRepositoryState) {
    const currentState = this.getRepositoryState(repository)
    this.repositoryState.set(repository.id, fn(currentState))
  }

  private updateHistoryState(repository: Repository, fn: (historyState: IHistoryState) => IHistoryState) {
    this.updateRepositoryState(repository, state => {
      const historyState = fn(state.historyState)
      return {
        historyState,
        changesState: state.changesState,
        selectedSection: state.selectedSection,
        committerEmail: state.committerEmail,
        branchesState: state.branchesState,
        gitHubUsers: state.gitHubUsers,
        commits: state.commits,
      }
    })
  }

  private updateChangesState(repository: Repository, fn: (changesState: IChangesState) => IChangesState) {
    this.updateRepositoryState(repository, state => {
      const changesState = fn(state.changesState)
      return {
        historyState: state.historyState,
        changesState,
        selectedSection: state.selectedSection,
        committerEmail: state.committerEmail,
        branchesState: state.branchesState,
        gitHubUsers: state.gitHubUsers,
        commits: state.commits,
      }
    })
  }

  private updateBranchesState(repository: Repository, fn: (branchesState: IBranchesState) => IBranchesState) {
    this.updateRepositoryState(repository, state => {
      const branchesState = fn(state.branchesState)
      return {
        historyState: state.historyState,
        changesState: state.changesState,
        selectedSection: state.selectedSection,
        committerEmail: state.committerEmail,
        branchesState,
        gitHubUsers: state.gitHubUsers,
        commits: state.commits,
      }
    })
  }

  private getSelectedState(): PossibleSelections | null {
    const repository = this.selectedRepository
    if (!repository) { return null }

    if (repository instanceof Repository) {
      return {
        type: SelectionType.Repository,
        repository,
        state: this.getRepositoryState(repository),
      }
    } else {
      const cloningState = this.cloningRepositoriesStore.getRepositoryState(repository)
      if (!cloningState) { return null }

      return {
        type: SelectionType.CloningRepository,
        repository,
        state: cloningState,
      }
    }
  }

  public getState(): IAppState {
    return {
      users: this.users,
      repositories: [
        ...this.repositories,
        ...this.cloningRepositoriesStore.repositories,
      ],
      selectedState: this.getSelectedState(),
      currentPopup: this.currentPopup,
      errors: this.errors,
      loading: this.loading,
      emoji: this.emojiStore.emoji,
    }
  }

  private onGitStoreUpdated(repository: Repository, gitStore: GitStore) {
    this.updateHistoryState(repository, state => {
      return {
        history: gitStore.history,
        selection: state.selection,
        changedFiles: state.changedFiles,
      }
    })

    this.updateBranchesState(repository, state => {
      return {
        currentBranch: gitStore.currentBranch,
        defaultBranch: gitStore.defaultBranch,
        allBranches: gitStore.allBranches,
        recentBranches: gitStore.recentBranches,
      }
    })

    this.updateRepositoryState(repository, state => {
      return {
        historyState: state.historyState,
        changesState: state.changesState,
        selectedSection: state.selectedSection,
        committerEmail: state.committerEmail,
        branchesState: state.branchesState,
        gitHubUsers: state.gitHubUsers,
        commits: gitStore.commits,
      }
    })

    this.emitUpdate()
  }

  private onGitStoreLoadedCommits(repository: Repository, commits: ReadonlyArray<Commit>) {
    for (const commit of commits) {
      this.gitHubUserStore._loadAndCacheUser(this.users, repository, commit.sha, commit.authorEmail)
    }
  }

  private getGitStore(repository: Repository): GitStore {
    let gitStore = this.gitStores.get(repository.id)
    if (!gitStore) {
      gitStore = new GitStore(repository)
      gitStore.onDidUpdate(() => this.onGitStoreUpdated(repository, gitStore!))
      gitStore.onDidLoadNewCommits(commits => this.onGitStoreLoadedCommits(repository, commits))
      gitStore.onDidError(error => this._postError(error))

      this.gitStores.set(repository.id, gitStore)
    }

    return gitStore
  }

  /** This shouldn't be called directly. See `Dispatcher`. */
  public async _loadHistory(repository: Repository): Promise<void> {
    const gitStore = this.getGitStore(repository)
    await gitStore.loadHistory()

    const state = this.getRepositoryState(repository).historyState
    let newSelection = state.selection
    const history = state.history
    const selectedSHA = state.selection.sha
    if (selectedSHA) {
      const index = history.findIndex(sha => sha === selectedSHA)
      // Our selected SHA disappeared, so clear the selection.
      if (index < 0) {
        newSelection = {
          sha: null,
          file: null,
        }
      }
    }

    if (!newSelection.sha && history.length > 0) {
      this._changeHistoryCommitSelection(repository, history[0])
      this._loadChangedFilesForCurrentSelection(repository)
    }

    this.emitUpdate()
  }

  /** This shouldn't be called directly. See `Dispatcher`. */
  public _loadNextHistoryBatch(repository: Repository): Promise<void> {
    const gitStore = this.getGitStore(repository)
    return gitStore.loadNextHistoryBatch()
  }

  /** This shouldn't be called directly. See `Dispatcher`. */
  public async _loadChangedFilesForCurrentSelection(repository: Repository): Promise<void> {
    const state = this.getRepositoryState(repository)
    const selection = state.historyState.selection
    const currentSHA = selection.sha
    if (!currentSHA) { return }

    const gitStore = this.getGitStore(repository)
    const changedFiles = await gitStore.performFailableOperation(() => LocalGitOperations.getChangedFiles(repository, currentSHA))
    if (!changedFiles) { return }

    // The selection could have changed between when we started loading the
    // changed files and we finished. We might wanna store the changed files per
    // SHA/path.
    if (currentSHA !== state.historyState.selection.sha) {
      return
    }

    this.updateHistoryState(repository, state => {
      return {
        history: state.history,
        selection,
        changedFiles,
      }
    })
    this.emitUpdate()
  }

  /** This shouldn't be called directly. See `Dispatcher`. */
  public async _changeHistoryCommitSelection(repository: Repository, sha: string): Promise<void> {
    this.updateHistoryState(repository, state => {
      const commitChanged = state.selection.sha !== sha
      const changedFiles = commitChanged ? new Array<FileChange>() : state.changedFiles
      const file = commitChanged ? null : state.selection.file

      return {
        history: state.history,
        selection: { sha, file },
        changedFiles,
      }
    })
    this.emitUpdate()
  }

  /** This shouldn't be called directly. See `Dispatcher`. */
  public async _changeHistoryFileSelection(repository: Repository, file: FileChange | null): Promise<void> {
    this.updateHistoryState(repository, state => {
      return {
        history: state.history,
        selection: { sha: state.selection.sha, file },
        changedFiles: state.changedFiles,
      }
    })
    this.emitUpdate()
  }

  /** This shouldn't be called directly. See `Dispatcher`. */
  public _selectRepository(repository: Repository | CloningRepository | null): Promise<void> {
    this.selectedRepository = repository
    this.emitUpdate()

    if (!repository) { return Promise.resolve() }

    if (repository instanceof Repository) {
      localStorage.setItem(LastSelectedRepositoryIDKey, repository.id.toString())
      return this._refreshRepository(repository)
    } else {
      return Promise.resolve()
    }
  }

  /** This shouldn't be called directly. See `Dispatcher`. */
  public _loadFromSharedProcess(users: ReadonlyArray<User>, repositories: ReadonlyArray<Repository>) {
    this.users = users
    this.repositories = repositories
    this.loading = this.repositories.length === 0 && this.users.length === 0

    for (const user of users) {
      // In theory a user should _always_ have an array of emails (even if it's
      // empty). But in practice, if the user had run old dev builds this may
      // not be the case. So for now we need to guard this. We should remove
      // this check in the not too distant future.
      // @joshaber (August 10, 2016)
      if (!user.emails) { break }

      const gitUsers = user.emails.map(email => {
        return {
          endpoint: user.endpoint,
          email,
          login: user.login,
          avatarURL: user.avatarURL,
        }
      })

      for (const user of gitUsers) {
        this.gitHubUserStore.cacheUser(user)
      }
    }

    const selectedRepository = this.selectedRepository
    let newSelectedRepository: Repository | CloningRepository | null = this.selectedRepository
    if (selectedRepository) {
      const i = this.repositories.findIndex(r => {
        return selectedRepository.constructor === r.constructor && r.id === selectedRepository.id
      })
      if (i === -1) {
        newSelectedRepository = null
      }
    }

    if (!this.selectedRepository && this.repositories.length > 0) {
      const lastSelectedID = parseInt(localStorage.getItem(LastSelectedRepositoryIDKey) || '', 10)
      if (lastSelectedID && !isNaN(lastSelectedID)) {
        newSelectedRepository = this.repositories.find(r => r.id === lastSelectedID) || null
      }

      if (!newSelectedRepository) {
        newSelectedRepository = this.repositories[0]
      }
    }

    if (newSelectedRepository !== selectedRepository) {
      this._selectRepository(newSelectedRepository)
    }

    this.emitUpdate()
  }

  /** This shouldn't be called directly. See `Dispatcher`. */
  public async _loadStatus(repository: Repository, clearPartialState: boolean = false): Promise<void> {
    const gitStore = this.getGitStore(repository)
    const status = await gitStore.performFailableOperation(() => LocalGitOperations.getStatus(repository))
    if (!status) { return }

    const workingDirectory = status.workingDirectory

    let selectedFile: WorkingDirectoryFileChange | null = null
    this.updateChangesState(repository, state => {
      const filesByID = new Map<string, WorkingDirectoryFileChange>()
      state.workingDirectory.files.forEach(file => {
        filesByID.set(file.id, file)
      })

      const mergedFiles = workingDirectory.files.map(file => {
        const existingFile = filesByID.get(file.id)
        if (existingFile) {

          if (clearPartialState) {
            if (existingFile.selection.getSelectionType() === DiffSelectionType.Partial) {
              return file.withIncludeAll(false)
            }
          }

          return file.withSelection(existingFile.selection)
        } else {
          return file
        }
      })

      const includeAll = this.getIncludeAllState(mergedFiles)

      if (state.selectedFile) {
        selectedFile = mergedFiles.find(function(file) {
          return file.id === state.selectedFile!.id
        }) || null
      }

      if (!selectedFile && mergedFiles.length) {
        selectedFile = mergedFiles[0]
      }

      return {
        workingDirectory: new WorkingDirectoryStatus(mergedFiles, includeAll),
        selectedFile: selectedFile || null,
      }
    })
    this.emitUpdate()

    this._changeChangesSelection(repository, selectedFile)
  }

  /** This shouldn't be called directly. See `Dispatcher`. */
  public async _changeRepositorySection(repository: Repository, section: RepositorySection): Promise<void> {
    this.updateRepositoryState(repository, state => {
      return {
        historyState: state.historyState,
        changesState: state.changesState,
        selectedSection: section,
        committerEmail: state.committerEmail,
        branchesState: state.branchesState,
        gitHubUsers: state.gitHubUsers,
        commits: state.commits,
      }
    })
    this.emitUpdate()

    if (section === RepositorySection.History) {
      return this._loadHistory(repository)
    } else if (section === RepositorySection.Changes) {
      return this._loadStatus(repository)
    }
  }

  /** This shouldn't be called directly. See `Dispatcher`. */
  public _changeChangesSelection(repository: Repository, selectedFile: WorkingDirectoryFileChange | null): Promise<void> {
    this.updateChangesState(repository, state => {
      return {
        workingDirectory: state.workingDirectory,
        selectedFile,
      }
    })
    this.emitUpdate()

    return Promise.resolve()
  }

  /** This shouldn't be called directly. See `Dispatcher`. */
  public async _commitIncludedChanges(repository: Repository, summary: string, description: string): Promise<void> {
    const state = this.getRepositoryState(repository)
    const files = state.changesState.workingDirectory.files.filter(function(file, index, array) {
      return file.selection.getSelectionType() !== DiffSelectionType.None
    })

    const gitStore = this.getGitStore(repository)
    await gitStore.performFailableOperation(() => LocalGitOperations.createCommit(repository, summary, description, files))

    return this._loadStatus(repository, true)
  }

  private getIncludeAllState(files: ReadonlyArray<WorkingDirectoryFileChange>): boolean | null {
    const allSelected = files.every(f => f.selection.getSelectionType() === DiffSelectionType.All)
    const noneSelected = files.every(f => f.selection.getSelectionType() === DiffSelectionType.None)

    let includeAll: boolean | null = null
    if (allSelected) {
      includeAll = true
    } else if (noneSelected) {
      includeAll = false
    }

    return includeAll
  }

  /** This shouldn't be called directly. See `Dispatcher`. */
  public _changeFileIncluded(repository: Repository, file: WorkingDirectoryFileChange, include: boolean): Promise<void> {
    this.updateRepositoryState(repository, state => {
      const newFiles = state.changesState.workingDirectory.files.map(f => {
        if (f.id === file.id) {
          return f.withIncludeAll(include)
        } else {
          return f
        }
      })

      const includeAll = this.getIncludeAllState(newFiles)

      let selectedFile: WorkingDirectoryFileChange | undefined
      if (state.changesState.selectedFile) {
          const f = state.changesState.selectedFile
          selectedFile = newFiles.find(file => file.id === f.id)
      }

      const workingDirectory = new WorkingDirectoryStatus(newFiles, includeAll)
      return {
        selectedSection: state.selectedSection,
        changesState: {
          workingDirectory,
          selectedFile: selectedFile || null,
        },
        historyState: state.historyState,
        committerEmail: state.committerEmail,
        branchesState: state.branchesState,
        gitHubUsers: state.gitHubUsers,
        commits: state.commits,
      }
    })
    this.emitUpdate()

    return Promise.resolve()
  }

  /** This shouldn't be called directly. See `Dispatcher`. */
  public _changeFileLineSelection(repository: Repository, file: WorkingDirectoryFileChange, diffSelection: Map<number, boolean>): Promise<void> {
    this.updateRepositoryState(repository, state => {

      const newFiles = state.changesState.workingDirectory.files.map(f => {
        if (f.id === file.id) {
          return f.withDiffLinesSelection(diffSelection)
        } else {
          return f
        }
      })

      const includeAll = this.getIncludeAllState(newFiles)

      let selectedFile: WorkingDirectoryFileChange | undefined
      if (state.changesState.selectedFile) {
          const f = state.changesState.selectedFile
          selectedFile = newFiles.find(file => file.id === f.id)
      }

      const workingDirectory = new WorkingDirectoryStatus(newFiles, includeAll)
      return {
        selectedSection: state.selectedSection,
        changesState: {
          workingDirectory,
          selectedFile: selectedFile || null,
        },
        historyState: state.historyState,
        committerEmail: state.committerEmail,
        branchesState: state.branchesState,
        gitHubUsers: state.gitHubUsers,
        commits: state.commits,
      }
    })
    this.emitUpdate()

    return Promise.resolve()
  }

  /** This shouldn't be called directly. See `Dispatcher`. */
  public _changeIncludeAllFiles(repository: Repository, includeAll: boolean): Promise<void> {
    this.updateChangesState(repository, state => {
      return {
        workingDirectory: state.workingDirectory.withIncludeAllFiles(includeAll),
        selectedFile: state.selectedFile,
      }
    })
    this.emitUpdate()

    return Promise.resolve()
  }

  /** This shouldn't be called directly. See `Dispatcher`. */
  public async _refreshRepository(repository: Repository): Promise<void> {
    const state = this.getRepositoryState(repository)
    const gitStore = this.getGitStore(repository)

    await gitStore.loadCurrentAndDefaultBranch()

    // When refreshing we *always* load Changes so that we can update the
    // changes indicator in the tab bar. But we only load History if it's
    // selected.
    await this._loadStatus(repository)

    await this.refreshCommitterEmail(repository)

    const section = state.selectedSection
    if (section === RepositorySection.History) {
      return this._loadHistory(repository)
    }
  }

  private async refreshCommitterEmail(repository: Repository): Promise<void> {
    const gitStore = this.getGitStore(repository)
    const email = await gitStore.performFailableOperation(() => LocalGitOperations.getConfigValue(repository, 'user.email'))
    this.updateRepositoryState(repository, state => {
      return {
        selectedSection: state.selectedSection,
        changesState: state.changesState,
        historyState: state.historyState,
        committerEmail: email || null,
        branchesState: state.branchesState,
        gitHubUsers: state.gitHubUsers,
        commits: state.commits,
      }
    })
    this.emitUpdate()
  }

  /** This shouldn't be called directly. See `Dispatcher`. */
  public async _showPopup(popup: Popup): Promise<void> {
    if (popup.type === PopupType.ShowBranches || popup.type === PopupType.CreateBranch) {
      const gitStore = this.getGitStore(popup.repository)
      gitStore.loadBranches()
    }

    this.currentPopup = popup
    this.emitUpdate()
  }

  /** This shouldn't be called directly. See `Dispatcher`. */
  public _closePopup(): Promise<void> {
    this.currentPopup = null
    this.emitUpdate()

    return Promise.resolve()
  }

  /** This shouldn't be called directly. See `Dispatcher`. */
  public async _createBranch(repository: Repository, name: string, startPoint: string): Promise<void> {
    const gitStore = this.getGitStore(repository)
    await gitStore.performFailableOperation(() => LocalGitOperations.createBranch(repository, name, startPoint))
    return this._checkoutBranch(repository, name)
  }

  /** This shouldn't be called directly. See `Dispatcher`. */
  public async _checkoutBranch(repository: Repository, name: string): Promise<void> {
    const gitStore = this.getGitStore(repository)
    await gitStore.performFailableOperation(() => LocalGitOperations.checkoutBranch(repository, name))

    return this._refreshRepository(repository)
  }

  /** This shouldn't be called directly. See `Dispatcher`. */
  public async _repositoryWithRefreshedGitHubRepository(repository: Repository): Promise<Repository> {
    let gitHubRepository = repository.gitHubRepository
    if (!gitHubRepository) {
      gitHubRepository = await this.guessGitHubRepository(repository)
    }

    if (!gitHubRepository) { return repository }

    const users = this.users
    const user = getUserForEndpoint(users, gitHubRepository.endpoint)
    if (!user) { return repository }

    const api = new API(user)
    const apiRepo = await api.fetchRepository(gitHubRepository.owner.login, gitHubRepository.name)
    return repository.withGitHubRepository(gitHubRepository.withAPI(apiRepo))
  }

  private async guessGitHubRepository(repository: Repository): Promise<GitHubRepository | null> {
    const gitStore = this.getGitStore(repository)
    // TODO: This is all kinds of wrong. We shouldn't assume the remote is named
    // `origin`.
    const remote = await gitStore.performFailableOperation(() => LocalGitOperations.getConfigValue(repository, 'remote.origin.url'))
    if (!remote) { return null }

    return matchGitHubRepository(this.users, remote)
  }

  /** This shouldn't be called directly. See `Dispatcher`. */
  public _postError(error: IAppError): Promise<void> {
    const newErrors = Array.from(this.errors)
    newErrors.push(error)
    this.errors = newErrors
    this.emitUpdate()

    return Promise.resolve()
  }

  /** This shouldn't be called directly. See `Dispatcher`. */
  public _clearError(error: IAppError): Promise<void> {
    const newErrors = Array.from(this.errors)
    const index = newErrors.findIndex(e => e === error)
    if (index > -1) {
      newErrors.splice(index, 1)
      this.errors = newErrors
      this.emitUpdate()
    }

    return Promise.resolve()
  }

  /** This shouldn't be called directly. See `Dispatcher`. */
  public async _validatedRepositoryPath(path: string): Promise<string | null> {
    try {
      const gitDir = await LocalGitOperations.getGitDir(path)
      if (!gitDir) { return null }

      return Path.dirname(gitDir)
    } catch (e) {
      this._postError(e)
      return null
    }
  }

  /** This shouldn't be called directly. See `Dispatcher`. */
  public async _renameBranch(repository: Repository, branch: Branch, newName: string): Promise<void> {
    const gitStore = this.getGitStore(repository)
    await gitStore.performFailableOperation(() => LocalGitOperations.renameBranch(repository, branch, newName))

    return this._refreshRepository(repository)
  }

  /** This shouldn't be called directly. See `Dispatcher`. */
  public async _deleteBranch(repository: Repository, branch: Branch): Promise<void> {
    const defaultBranch = this.getRepositoryState(repository).branchesState.defaultBranch
    if (!defaultBranch) {
      return Promise.reject(new Error(`No default branch!`))
    }

    const gitStore = this.getGitStore(repository)
    await gitStore.performFailableOperation(() => LocalGitOperations.checkoutBranch(repository, defaultBranch.name))
    await gitStore.performFailableOperation(() => LocalGitOperations.deleteBranch(repository, branch))

    return this._refreshRepository(repository)
  }

  public async _push(repository: Repository): Promise<void> {
    const gitStore = this.getGitStore(repository)
    const remote = await gitStore.performFailableOperation(() => LocalGitOperations.getDefaultRemote(repository))
    if (!remote) {
      this._showPopup({
        type: PopupType.PublishRepository,
        repository,
      })
      return
    }

    const state = this.getRepositoryState(repository)
    const branch = state.branchesState.currentBranch
    if (!branch) {
      return Promise.reject(new Error('The current branch is unborn.'))
    }

    const user = this.getUserForRepository(repository)
    const upstream = branch.upstream
    if (upstream) {
      return gitStore.performFailableOperation(() => LocalGitOperations.push(repository, user, remote, branch.name, false))
    } else {
      return gitStore.performFailableOperation(() => LocalGitOperations.push(repository, user, remote, branch.name, true))
    }
  }

  /** This shouldn't be called directly. See `Dispatcher`. */
  public async _pull(repository: Repository): Promise<void> {
    const gitStore = this.getGitStore(repository)
    const remote = await gitStore.performFailableOperation(() => LocalGitOperations.getDefaultRemote(repository))
    if (!remote) {
      return Promise.reject(new Error('The repository has no remotes.'))
    }

    const state = this.getRepositoryState(repository)
    const branch = state.branchesState.currentBranch
    if (!branch) {
      return Promise.reject(new Error('The current branch is unborn.'))
    }

    const user = this.getUserForRepository(repository)
<<<<<<< HEAD
    await LocalGitOperations.pull(repository, user, remote, branch.name)

    return this._refreshRepository(repository)
=======
    return gitStore.performFailableOperation(() => LocalGitOperations.pull(repository, user, remote, branch.name))
>>>>>>> b7680607
  }

  private getUserForRepository(repository: Repository): User | null {
    const gitHubRepository = repository.gitHubRepository
    if (!gitHubRepository) { return null }

    return getUserForEndpoint(this.users, gitHubRepository.endpoint)
  }

  /** This shouldn't be called directly. See `Dispatcher`. */
  public async _publishRepository(repository: Repository, name: string, description: string, private_: boolean, account: User, org: IAPIUser | null): Promise<void> {
    const api = new API(account)
    const apiRepository = await api.createRepository(org, name, description, private_)

    const gitStore = this.getGitStore(repository)
    await gitStore.performFailableOperation(() => LocalGitOperations.addRemote(repository.path, 'origin', apiRepository.cloneUrl))

    return this._push(repository)
  }

  /** This shouldn't be called directly. See `Dispatcher`. */
  public _clone(url: string, path: string, user: User | null): { promise: Promise<void>, repository: CloningRepository } {
    const promise = this.cloningRepositoriesStore.clone(url, path, user)
    const repository = this.cloningRepositoriesStore.repositories.find(r => r.url === url && r.path === path)!
    return { promise, repository }
  }

  public _removeCloningRepository(repository: CloningRepository) {
    this.cloningRepositoriesStore.remove(repository)
  }

  public async _discardChanges(repository: Repository, files: ReadonlyArray<WorkingDirectoryFileChange>) {
    const onDiskFiles = files.filter(f => OnDiskStatuses.has(f.status))
    const absolutePaths = onDiskFiles.map(f => Path.join(repository.path, f.path))
    for (const path of absolutePaths) {
      shell.moveItemToTrash(path)
    }

    const modifiedFiles = files.filter(f => CommittedStatuses.has(f.status))
    const gitStore = this.getGitStore(repository)
    await gitStore.performFailableOperation(() => LocalGitOperations.checkoutPaths(repository, modifiedFiles.map(f => f.path)))

    return this._refreshRepository(repository)
  }
}<|MERGE_RESOLUTION|>--- conflicted
+++ resolved
@@ -860,13 +860,9 @@
     }
 
     const user = this.getUserForRepository(repository)
-<<<<<<< HEAD
-    await LocalGitOperations.pull(repository, user, remote, branch.name)
+    await gitStore.performFailableOperation(() => LocalGitOperations.pull(repository, user, remote, branch.name))
 
     return this._refreshRepository(repository)
-=======
-    return gitStore.performFailableOperation(() => LocalGitOperations.pull(repository, user, remote, branch.name))
->>>>>>> b7680607
   }
 
   private getUserForRepository(repository: Repository): User | null {
