--- conflicted
+++ resolved
@@ -67,12 +67,9 @@
 import { sendReady } from './main-process-proxy'
 import { TermsAndConditions } from './terms-and-conditions'
 import { ZoomInfo } from './window/zoom-info'
-<<<<<<< HEAD
 import { FullScreenInfo } from './window/full-screen-info'
-=======
 import { PushBranchCommits } from './branches/PushBranchCommits'
 import { Branch } from '../models/branch'
->>>>>>> 13d32421
 import { CLIInstalled } from './cli-installed'
 
 /** The interval at which we should check for updates. */
