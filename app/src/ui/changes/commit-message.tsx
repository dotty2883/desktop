--- conflicted
+++ resolved
@@ -217,15 +217,9 @@
           disabled={!buttonEnabled}
         >
           {loading}
-<<<<<<< HEAD
-          <div title={`Commit to ${branchName}`}>
-            {loading ? 'Committing' : 'Commit'} to <strong>{branchName}</strong>
-          </div>
-=======
           <span title={`Commit to ${branchName}`}>
             {loading ? 'Committing' : 'Commit'} to <strong>{branchName}</strong>
           </span>
->>>>>>> 5264b0fe
         </Button>
       </div>
     )
