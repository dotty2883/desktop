experimental:
  notify:
    branches:
      only:
        - master
        - /^__release-.*/

machine:
  xcode:
    version: 7.3
  ruby:
    version: 2.3

dependencies:
  cache_directories:
    - ".eslintcache"
    - "node_modules"
    - "~/.electron"

  pre:
<<<<<<< HEAD
    - brew install node@8.7.0
    - npm install -g yarn@1.2.1
=======
    - brew install node || brew upgrade node
    - npm install -g yarn@1.3.2
>>>>>>> e2941b45

  override:
    - yarn install --force

compile:
  override:
    - yarn lint
    - yarn build:prod

test:
  override:
    - yarn test:setup
    - yarn test

deployment:
  production:
    branch: /^__release-.*/
    commands:
      - yarn run publish<|MERGE_RESOLUTION|>--- conflicted
+++ resolved
@@ -18,13 +18,8 @@
     - "~/.electron"
 
   pre:
-<<<<<<< HEAD
     - brew install node@8.7.0
-    - npm install -g yarn@1.2.1
-=======
-    - brew install node || brew upgrade node
     - npm install -g yarn@1.3.2
->>>>>>> e2941b45
 
   override:
     - yarn install --force
