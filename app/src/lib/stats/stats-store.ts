import { StatsDatabase, ILaunchStats, IDailyMeasures } from './stats-database'
import { getDotComAPIEndpoint } from '../api'
import { getVersion } from '../../ui/lib/app-proxy'
import { hasShownWelcomeFlow } from '../welcome'
import { Account } from '../../models/account'
import { getOS } from '../get-os'
import { getGUID } from './get-guid'
import { Repository } from '../../models/repository'
import { merge } from '../../lib/merge'
import { getPersistedThemeName } from '../../ui/lib/application-theme'
import { IUiActivityMonitor } from '../../ui/lib/ui-activity-monitor'
import { Disposable } from 'event-kit'
import { SignInMethod } from '../stores'
import { assertNever } from '../fatal-error'

const StatsEndpoint = 'https://central.github.com/api/usage/desktop'

/** The URL to the stats samples page. */
export const SamplesURL = 'https://desktop.github.com/usage-data/'

const LastDailyStatsReportKey = 'last-daily-stats-report'

/** The localStorage key for whether the user has opted out. */
const StatsOptOutKey = 'stats-opt-out'

/** Have we successfully sent the stats opt-in? */
const HasSentOptInPingKey = 'has-sent-stats-opt-in-ping'

const WelcomeWizardInitiatedAtKey = 'welcome-wizard-initiated-at'
const WelcomeWizardCompletedAtKey = 'welcome-wizard-terminated-at'
const FirstRepositoryAddedAtKey = 'first-repository-added-at'
const FirstRepositoryClonedAtKey = 'first-repository-cloned-at'
const FirstRepositoryCreatedAtKey = 'first-repository-created-at'
const FirstCommitCreatedAtKey = 'first-commit-created-at'
const FirstPushToGitHubAtKey = 'first-push-to-github-at'
const FirstNonDefaultBranchCheckoutAtKey =
  'first-non-default-branch-checkout-at'
const WelcomeWizardSignInMethodKey = 'welcome-wizard-sign-in-method'

/** How often daily stats should be submitted (i.e., 24 hours). */
const DailyStatsReportInterval = 1000 * 60 * 60 * 24

const DefaultDailyMeasures: IDailyMeasures = {
  commits: 0,
  partialCommits: 0,
  openShellCount: 0,
  coAuthoredCommits: 0,
  branchComparisons: 0,
  defaultBranchComparisons: 0,
  mergesInitiatedFromComparison: 0,
  updateFromDefaultBranchMenuCount: 0,
  mergeIntoCurrentBranchMenuCount: 0,
  prBranchCheckouts: 0,
  repoWithIndicatorClicked: 0,
  repoWithoutIndicatorClicked: 0,
  divergingBranchBannerDismissal: 0,
  divergingBranchBannerInitatedMerge: 0,
  divergingBranchBannerInitiatedCompare: 0,
  divergingBranchBannerInfluencedMerge: 0,
  divergingBranchBannerDisplayed: 0,
  dotcomPushCount: 0,
  enterprisePushCount: 0,
  externalPushCount: 0,
  active: false,
  mergeConflictFromPullCount: 0,
  mergeConflictFromExplicitMergeCount: 0,
  mergedWithLoadingHintCount: 0,
  mergedWithCleanMergeHintCount: 0,
  mergedWithConflictWarningHintCount: 0,
  mergeSuccesfulAfterConflicts: 0,
  mergeAbortedAfterConflicts: 0,
}

interface IOnboardingStats {
  /**
   * Time (in seconds) from when the user first launched
   * the application and entered the welcome wizard until
   * the user added their first existing repository.
   *
   * A negative value means that this action hasn't yet
   * taken place while undefined means that the current
   * user installed desktop prior to this metric beeing
   * added and we will thus never be able to provide a
   * value.
   */
  readonly timeToFirstAddedRepository?: number

  /**
   * Time (in seconds) from when the user first launched
   * the application and entered the welcome wizard until
   * the user cloned their first repository.
   *
   * A negative value means that this action hasn't yet
   * taken place while undefined means that the current
   * user installed desktop prior to this metric beeing
   * added and we will thus never be able to provide a
   * value.
   */
  readonly timeToFirstClonedRepository?: number

  /**
   * Time (in seconds) from when the user first launched
   * the application and entered the welcome wizard until
   * the user created their first new repository.
   *
   * A negative value means that this action hasn't yet
   * taken place while undefined means that the current
   * user installed desktop prior to this metric beeing
   * added and we will thus never be able to provide a
   * value.
   */
  readonly timeToFirstCreatedRepository?: number

  /**
   * Time (in seconds) from when the user first launched
   * the application and entered the welcome wizard until
   * the user crafted their first commit.
   *
   * A negative value means that this action hasn't yet
   * taken place while undefined means that the current
   * user installed desktop prior to this metric beeing
   * added and we will thus never be able to provide a
   * value.
   */
  readonly timeToFirstCommit?: number

  /**
   * Time (in seconds) from when the user first launched
   * the application and entered the welcome wizard until
   * the user performed their first push of a repository
   * to GitHub.com or GitHub Enterprise. This metric
   * does not track pushes to non-GitHub remotes.
   */
  readonly timeToFirstGitHubPush?: number

  /**
   * Time (in seconds) from when the user first launched
   * the application and entered the welcome wizard until
   * the user first checked out a branch in any repository
   * which is not the default branch of that repository.
   *
   * Note that this metric will be set regardless of whether
   * that repository was a GitHub.com/GHE repository, local
   * repository or has a non-GitHub remote.
   *
   * A negative value means that this action hasn't yet
   * taken place while undefined means that the current
   * user installed desktop prior to this metric beeing
   * added and we will thus never be able to provide a
   * value.
   */
  readonly timeToFirstNonDefaultBranchCheckout?: number

  /**
   * Time (in seconds) from when the user first launched
   * the application and entered the welcome wizard until
   * the user completed the wizard.
   *
   * A negative value means that this action hasn't yet
   * taken place while undefined means that the current
   * user installed desktop prior to this metric beeing
   * added and we will thus never be able to provide a
   * value.
   */
  readonly timeToWelcomeWizardTerminated?: number

  /**
   * The method that was used when authenticating a
   * user in the welcome flow. If multiple succesful
   * authentications happened during the welcome flow
   * due to the user stepping back and signing in to
   * another account this will reflect the last one.
   */
  readonly welcomeWizardSignInMethod?: 'basic' | 'web'
}

interface ICalculatedStats {
  /** The app version. */
  readonly version: string

  /** The OS version. */
  readonly osVersion: string

  /** The platform. */
  readonly platform: string

  /** The number of total repositories. */
  readonly repositoryCount: number

  /** The number of GitHub repositories. */
  readonly gitHubRepositoryCount: number

  /** The install ID. */
  readonly guid: string

  /** Is the user logged in with a GitHub.com account? */
  readonly dotComAccount: boolean

  /** Is the user logged in with an Enterprise account? */
  readonly enterpriseAccount: boolean

  /**
   * The name of the currently selected theme/application
   * appearance as set at time of stats submission.
   */
  readonly theme: string

  readonly eventType: 'usage'
}

type DailyStats = ICalculatedStats &
  ILaunchStats &
  IDailyMeasures &
  IOnboardingStats

/** The store for the app's stats. */
export class StatsStore {
  private readonly db: StatsDatabase
  private readonly uiActivityMonitor: IUiActivityMonitor
  private uiActivityMonitorSubscription: Disposable | null = null

  /** Has the user opted out of stats reporting? */
  private optOut: boolean

  public constructor(db: StatsDatabase, uiActivityMonitor: IUiActivityMonitor) {
    this.db = db
    this.uiActivityMonitor = uiActivityMonitor

    const optOutValue = localStorage.getItem(StatsOptOutKey)
    if (optOutValue) {
      this.optOut = !!parseInt(optOutValue, 10)

      // If the user has set an opt out value but we haven't sent the ping yet,
      // give it a shot now.
      if (!localStorage.getItem(HasSentOptInPingKey)) {
        this.sendOptInStatusPing(!this.optOut)
      }
    } else {
      this.optOut = false
    }

    this.enableUiActivityMonitoring()
  }

  /** Should the app report its daily stats? */
  private shouldReportDailyStats(): boolean {
    const lastDateString = localStorage.getItem(LastDailyStatsReportKey)
    let lastDate = 0
    if (lastDateString && lastDateString.length > 0) {
      lastDate = parseInt(lastDateString, 10)
    }

    if (isNaN(lastDate)) {
      lastDate = 0
    }

    const now = Date.now()
    return now - lastDate > DailyStatsReportInterval
  }

  /** Report any stats which are eligible for reporting. */
  public async reportStats(
    accounts: ReadonlyArray<Account>,
    repositories: ReadonlyArray<Repository>
  ) {
    if (this.optOut) {
      return
    }

    // Never report stats while in dev or test. They could be pretty crazy.
    if (__DEV__ || process.env.TEST_ENV) {
      return
    }

    // don't report until the user has had a chance to view and opt-in for
    // sharing their stats with us
    if (!hasShownWelcomeFlow()) {
      return
    }

    if (!this.shouldReportDailyStats()) {
      return
    }

    const now = Date.now()
    const stats = await this.getDailyStats(accounts, repositories)

    try {
      const response = await this.post(stats)
      if (!response.ok) {
        throw new Error(
          `Unexpected status: ${response.statusText} (${response.status})`
        )
      }

      log.info('Stats reported.')

      await this.clearDailyStats()
      localStorage.setItem(LastDailyStatsReportKey, now.toString())
    } catch (e) {
      log.error('Error reporting stats:', e)
    }
  }

  /** Record the given launch stats. */
  public async recordLaunchStats(stats: ILaunchStats) {
    await this.db.launches.add(stats)
  }

  /**
   * Clear the stored daily stats. Not meant to be called
   * directly. Marked as public in order to enable testing
   * of a specific scenario, see stats-store-tests for more
   * detail.
   */
  public async clearDailyStats() {
    await this.db.launches.clear()
    await this.db.dailyMeasures.clear()

    this.enableUiActivityMonitoring()
  }

  private enableUiActivityMonitoring() {
    if (this.uiActivityMonitorSubscription !== null) {
      return
    }

    this.uiActivityMonitorSubscription = this.uiActivityMonitor.onActivity(
      this.onUiActivity
    )
  }

  private disableUiActivityMonitoring() {
    if (this.uiActivityMonitorSubscription === null) {
      return
    }

    this.uiActivityMonitorSubscription.dispose()
    this.uiActivityMonitorSubscription = null
  }

  /** Get the daily stats. */
  private async getDailyStats(
    accounts: ReadonlyArray<Account>,
    repositories: ReadonlyArray<Repository>
  ): Promise<DailyStats> {
    const launchStats = await this.getAverageLaunchStats()
    const dailyMeasures = await this.getDailyMeasures()
    const userType = this.determineUserType(accounts)
    const repositoryCounts = this.categorizedRepositoryCounts(repositories)
    const onboardingStats = this.getOnboardingStats()

    return {
      eventType: 'usage',
      version: getVersion(),
      osVersion: getOS(),
      platform: process.platform,
      theme: getPersistedThemeName(),
      ...launchStats,
      ...dailyMeasures,
      ...userType,
      ...onboardingStats,
      guid: getGUID(),
      ...repositoryCounts,
    }
  }

  private getOnboardingStats(): IOnboardingStats {
    const wizardInitiatedAt = getLocalStorageTimestamp(
      WelcomeWizardInitiatedAtKey
    )

    // If we don't have a start time for the wizard none of our other metrics
    // makes sense. This will happen for users who installed the app before
    // we started tracking onboarding stats.
    if (wizardInitiatedAt === null) {
      return {}
    }

    const timeToWelcomeWizardTerminated = timeTo(WelcomeWizardCompletedAtKey)
    const timeToFirstAddedRepository = timeTo(FirstRepositoryAddedAtKey)
    const timeToFirstClonedRepository = timeTo(FirstRepositoryClonedAtKey)
    const timeToFirstCreatedRepository = timeTo(FirstRepositoryCreatedAtKey)
    const timeToFirstCommit = timeTo(FirstCommitCreatedAtKey)
    const timeToFirstGitHubPush = timeTo(FirstPushToGitHubAtKey)
    const timeToFirstNonDefaultBranchCheckout = timeTo(
      FirstNonDefaultBranchCheckoutAtKey
    )

    const welcomeWizardSignInMethod = getWelcomeWizardSignInMethod()

    return {
      timeToWelcomeWizardTerminated,
      timeToFirstAddedRepository,
      timeToFirstClonedRepository,
      timeToFirstCreatedRepository,
      timeToFirstCommit,
      timeToFirstGitHubPush,
      timeToFirstNonDefaultBranchCheckout,
      welcomeWizardSignInMethod,
    }
  }

  private categorizedRepositoryCounts(repositories: ReadonlyArray<Repository>) {
    return {
      repositoryCount: repositories.length,
      gitHubRepositoryCount: repositories.filter(r => r.gitHubRepository)
        .length,
    }
  }

  /** Determines if an account is a dotCom and/or enterprise user */
  private determineUserType(accounts: ReadonlyArray<Account>) {
    const dotComAccount = !!accounts.find(
      a => a.endpoint === getDotComAPIEndpoint()
    )
    const enterpriseAccount = !!accounts.find(
      a => a.endpoint !== getDotComAPIEndpoint()
    )

    return {
      dotComAccount,
      enterpriseAccount,
    }
  }

  /** Calculate the average launch stats. */
  private async getAverageLaunchStats(): Promise<ILaunchStats> {
    const launches:
      | ReadonlyArray<ILaunchStats>
      | undefined = await this.db.launches.toArray()
    if (!launches || !launches.length) {
      return {
        mainReadyTime: -1,
        loadTime: -1,
        rendererReadyTime: -1,
      }
    }

    const start: ILaunchStats = {
      mainReadyTime: 0,
      loadTime: 0,
      rendererReadyTime: 0,
    }

    const totals = launches.reduce((running, current) => {
      return {
        mainReadyTime: running.mainReadyTime + current.mainReadyTime,
        loadTime: running.loadTime + current.loadTime,
        rendererReadyTime:
          running.rendererReadyTime + current.rendererReadyTime,
      }
    }, start)

    return {
      mainReadyTime: totals.mainReadyTime / launches.length,
      loadTime: totals.loadTime / launches.length,
      rendererReadyTime: totals.rendererReadyTime / launches.length,
    }
  }

  /** Get the daily measures. */
  private async getDailyMeasures(): Promise<IDailyMeasures> {
    const measures:
      | IDailyMeasures
      | undefined = await this.db.dailyMeasures.limit(1).first()
    return {
      ...DefaultDailyMeasures,
      ...measures,
      // We could spread the database ID in, but we really don't want it.
      id: undefined,
    }
  }

  private async updateDailyMeasures<K extends keyof IDailyMeasures>(
    fn: (measures: IDailyMeasures) => Pick<IDailyMeasures, K>
  ): Promise<void> {
    const defaultMeasures = DefaultDailyMeasures
    await this.db.transaction('rw', this.db.dailyMeasures, async () => {
      const measures = await this.db.dailyMeasures.limit(1).first()
      const measuresWithDefaults = {
        ...defaultMeasures,
        ...measures,
      }
      const newMeasures = merge(measuresWithDefaults, fn(measuresWithDefaults))

      return this.db.dailyMeasures.put(newMeasures)
    })
  }

  /** Record that a commit was accomplished. */
  public async recordCommit(): Promise<void> {
    await this.updateDailyMeasures(m => ({
      commits: m.commits + 1,
    }))

    createLocalStorageTimestamp(FirstCommitCreatedAtKey)
  }

  /** Record that a partial commit was accomplished. */
  public recordPartialCommit(): Promise<void> {
    return this.updateDailyMeasures(m => ({
      partialCommits: m.partialCommits + 1,
    }))
  }

  /** Record that a commit was created with one or more co-authors. */
  public recordCoAuthoredCommit(): Promise<void> {
    return this.updateDailyMeasures(m => ({
      coAuthoredCommits: m.coAuthoredCommits + 1,
    }))
  }

  /** Record that the user opened a shell. */
  public recordOpenShell(): Promise<void> {
    return this.updateDailyMeasures(m => ({
      openShellCount: m.openShellCount + 1,
    }))
  }

  /** Record that a branch comparison has been made */
  public recordBranchComparison(): Promise<void> {
    return this.updateDailyMeasures(m => ({
      branchComparisons: m.branchComparisons + 1,
    }))
  }

  /** Record that a branch comparison has been made to the `master` branch */
  public recordDefaultBranchComparison(): Promise<void> {
    return this.updateDailyMeasures(m => ({
      defaultBranchComparisons: m.defaultBranchComparisons + 1,
    }))
  }

  /** Record that a merge has been initiated from the `compare` sidebar */
  public recordCompareInitiatedMerge(): Promise<void> {
    return this.updateDailyMeasures(m => ({
      mergesInitiatedFromComparison: m.mergesInitiatedFromComparison + 1,
    }))
  }

  /** Record that a merge has been initiated from the `Branch -> Update From Default Branch` menu item */
  public recordMenuInitiatedUpdate(): Promise<void> {
    return this.updateDailyMeasures(m => ({
      updateFromDefaultBranchMenuCount: m.updateFromDefaultBranchMenuCount + 1,
    }))
  }

  /** Record that conflicts were detected by a merge initiated by Desktop */
  public recordMergeConflictFromPull(): Promise<void> {
    return this.updateDailyMeasures(m => ({
      mergeConflictFromPullCount: m.mergeConflictFromPullCount + 1,
    }))
  }

  /** Record that conflicts were detected by a merge initiated by Desktop */
  public recordMergeConflictFromExplicitMerge(): Promise<void> {
    return this.updateDailyMeasures(m => ({
      mergeConflictFromExplicitMergeCount:
        m.mergeConflictFromExplicitMergeCount + 1,
    }))
  }

  /** Record that a merge has been initiated from the `Branch -> Merge Into Current Branch` menu item */
  public recordMenuInitiatedMerge(): Promise<void> {
    return this.updateDailyMeasures(m => ({
      mergeIntoCurrentBranchMenuCount: m.mergeIntoCurrentBranchMenuCount + 1,
    }))
  }

  /** Record that the user checked out a PR branch */
  public recordPRBranchCheckout(): Promise<void> {
    return this.updateDailyMeasures(m => ({
      prBranchCheckouts: m.prBranchCheckouts + 1,
    }))
  }

  public recordRepoClicked(repoHasIndicator: boolean): Promise<void> {
    if (repoHasIndicator) {
      return this.updateDailyMeasures(m => ({
        repoWithIndicatorClicked: m.repoWithIndicatorClicked + 1,
      }))
    }
    return this.updateDailyMeasures(m => ({
      repoWithoutIndicatorClicked: m.repoWithoutIndicatorClicked + 1,
    }))
  }

  /** Set whether the user has opted out of stats reporting. */
  public async setOptOut(optOut: boolean): Promise<void> {
    const changed = this.optOut !== optOut

    this.optOut = optOut

    localStorage.setItem(StatsOptOutKey, optOut ? '1' : '0')

    if (changed) {
      await this.sendOptInStatusPing(!optOut)
    }
  }

  /** Has the user opted out of stats reporting? */
  public getOptOut(): boolean {
    return this.optOut
  }

  /** Record that user dismissed diverging branch notification */
  public async recordDivergingBranchBannerDismissal(): Promise<void> {
    return this.updateDailyMeasures(m => ({
      divergingBranchBannerDismissal: m.divergingBranchBannerDismissal + 1,
    }))
  }

  /** Record that user initiated a merge from within the notification banner */
  public async recordDivergingBranchBannerInitatedMerge(): Promise<void> {
    return this.updateDailyMeasures(m => ({
      divergingBranchBannerInitatedMerge:
        m.divergingBranchBannerInitatedMerge + 1,
    }))
  }

  /** Record that user initiated a compare from within the notification banner */
  public async recordDivergingBranchBannerInitiatedCompare(): Promise<void> {
    return this.updateDailyMeasures(m => ({
      divergingBranchBannerInitiatedCompare:
        m.divergingBranchBannerInitiatedCompare + 1,
    }))
  }

  /**
   * Record that user initiated a merge after getting to compare view
   * from within notificatio banner
   */
  public async recordDivergingBranchBannerInfluencedMerge(): Promise<void> {
    return this.updateDailyMeasures(m => ({
      divergingBranchBannerInfluencedMerge:
        m.divergingBranchBannerInfluencedMerge + 1,
    }))
  }

  /** Record that the user was shown the notification banner */
  public async recordDivergingBranchBannerDisplayed(): Promise<void> {
    return this.updateDailyMeasures(m => ({
      divergingBranchBannerDisplayed: m.divergingBranchBannerDisplayed + 1,
    }))
  }

  /** Record that the user pushed to GitHub.com */
  public async recordPushToGitHub(): Promise<void> {
    await this.updateDailyMeasures(m => ({
      dotcomPushCount: m.dotcomPushCount + 1,
    }))

    createLocalStorageTimestamp(FirstPushToGitHubAtKey)
  }

  /** Record that the user pushed to a GitHub Enterprise instance */
  public async recordPushToGitHubEnterprise(): Promise<void> {
    await this.updateDailyMeasures(m => ({
      enterprisePushCount: m.enterprisePushCount + 1,
    }))

    // Note, this is not a typo. We track both GitHub.com and
    // GitHub Enteprise under the same key
    createLocalStorageTimestamp(FirstPushToGitHubAtKey)
  }

  /** Record that the user pushed to a generic remote */
  public async recordPushToGenericRemote(): Promise<void> {
    return this.updateDailyMeasures(m => ({
      externalPushCount: m.externalPushCount + 1,
    }))
  }

  /** Record that the user saw a 'merge conflicts' warning but continued with the merge */
  public async recordUserProceededWhileLoading(): Promise<void> {
    return this.updateDailyMeasures(m => ({
      mergedWithLoadingHintCount: m.mergedWithLoadingHintCount + 1,
    }))
  }

  /** Record that the user saw a 'merge conflicts' warning but continued with the merge */
  public async recordMergeHintSuccessAndUserProceeded(): Promise<void> {
    return this.updateDailyMeasures(m => ({
      mergedWithCleanMergeHintCount: m.mergedWithCleanMergeHintCount + 1,
    }))
  }

  /** Record that the user saw a 'merge conflicts' warning but continued with the merge */
  public async recordUserProceededAfterConflictWarning(): Promise<void> {
    return this.updateDailyMeasures(m => ({
      mergedWithConflictWarningHintCount:
        m.mergedWithConflictWarningHintCount + 1,
    }))
  }

<<<<<<< HEAD
  /** Record when a conflicted merge was successfully completed by the user */
  public async recordMergeSuccesfulAfterConflicts(): Promise<void> {
    return this.updateDailyMeasures(m => ({
      mergeSuccesfulAfterConflicts: m.mergeSuccesfulAfterConflicts + 1,
    }))
  }

  /** Record when a conflicted merge was aborted by the user */
  public async recordMergeAbortedAfterConflicts(): Promise<void> {
    return this.updateDailyMeasures(m => ({
      mergeAbortedAfterConflicts: m.mergeAbortedAfterConflicts + 1,
    }))
=======
  public recordWelcomeWizardInitiated() {
    localStorage.setItem(WelcomeWizardInitiatedAtKey, `${Date.now()}`)
    localStorage.removeItem(WelcomeWizardCompletedAtKey)
  }

  public recordWelcomeWizardTerminated() {
    localStorage.setItem(WelcomeWizardCompletedAtKey, `${Date.now()}`)
  }

  public recordAddExistingRepository() {
    createLocalStorageTimestamp(FirstRepositoryAddedAtKey)
  }

  public recordCloneRepository() {
    createLocalStorageTimestamp(FirstRepositoryClonedAtKey)
  }

  public recordCreateRepository() {
    createLocalStorageTimestamp(FirstRepositoryCreatedAtKey)
  }

  public recordNonDefaultBranchCheckout() {
    createLocalStorageTimestamp(FirstNonDefaultBranchCheckoutAtKey)
  }

  public recordWelcomeWizardSignInMethod(method: SignInMethod) {
    localStorage.setItem(WelcomeWizardSignInMethodKey, method)
>>>>>>> 2a7b9040
  }

  private onUiActivity = async () => {
    this.disableUiActivityMonitoring()

    return this.updateDailyMeasures(m => ({
      active: true,
    }))
  }

  /** Post some data to our stats endpoint. */
  private post(body: object): Promise<Response> {
    const options: RequestInit = {
      method: 'POST',
      headers: new Headers({ 'Content-Type': 'application/json' }),
      body: JSON.stringify(body),
    }

    return fetch(StatsEndpoint, options)
  }

  private async sendOptInStatusPing(optIn: boolean): Promise<void> {
    const direction = optIn ? 'in' : 'out'
    try {
      const response = await this.post({
        eventType: 'ping',
        optIn,
      })
      if (!response.ok) {
        throw new Error(
          `Unexpected status: ${response.statusText} (${response.status})`
        )
      }

      localStorage.setItem(HasSentOptInPingKey, '1')

      log.info(`Opt ${direction} reported.`)
    } catch (e) {
      log.error(`Error reporting opt ${direction}:`, e)
    }
  }
}

/**
 * Store the current date (in unix time) in localStorage.
 *
 * If the provided key already exists it will not be
 * overwritten.
 */
function createLocalStorageTimestamp(key: string) {
  if (localStorage.getItem(key) !== null) {
    return
  }

  localStorage.setItem(key, `${Date.now()}`)
}

/**
 * Get a time stamp (in unix time) from localStorage.
 *
 * If the key doesn't exist or if the stored value can't
 * be converted into a number this method will return null.
 */
function getLocalStorageTimestamp(key: string): number | null {
  const value = parseInt(localStorage.getItem(key) || '', 10)
  return isNaN(value) ? null : value
}

/**
 * Calculate the duration (in seconds) between the time the
 * welcome wizard was initiated to the time for the given
 * action.
 *
 * If no time stamp exists for when the welcome wizard was
 * initiated, which would be the case if the user completed
 * the wizard before we introduced onboarding metrics, or if
 * the delta between the two values are negative (which could
 * happen if a user manually manipulated localStorage in order
 * to run the wizard again) this method will return undefined.
 */
function timeTo(key: string): number | undefined {
  const startTime = getLocalStorageTimestamp(WelcomeWizardInitiatedAtKey)

  if (startTime === null) {
    return undefined
  }

  const endTime = getLocalStorageTimestamp(key)
  return endTime === null || endTime <= startTime
    ? -1
    : Math.round((endTime - startTime) / 1000)
}

/**
 * Get a string representing the sign in method that was used
 * when authenticating a user in the welcome flow. This method
 * ensures that the reported value is known to the analytics
 * system regardless of whether the enum value of the SignInMethod
 * type changes.
 */
function getWelcomeWizardSignInMethod(): 'basic' | 'web' | undefined {
  const method = localStorage.getItem(
    WelcomeWizardSignInMethodKey
  ) as SignInMethod | null

  try {
    switch (method) {
      case SignInMethod.Basic:
      case SignInMethod.Web:
        return method
      case null:
        return undefined
      default:
        return assertNever(method, `Unknown sign in method: ${method}`)
    }
  } catch (ex) {
    log.error(`Could not parse welcome wizard sign in method`, ex)
    return undefined
  }
}<|MERGE_RESOLUTION|>--- conflicted
+++ resolved
@@ -694,7 +694,6 @@
     }))
   }
 
-<<<<<<< HEAD
   /** Record when a conflicted merge was successfully completed by the user */
   public async recordMergeSuccesfulAfterConflicts(): Promise<void> {
     return this.updateDailyMeasures(m => ({
@@ -707,7 +706,8 @@
     return this.updateDailyMeasures(m => ({
       mergeAbortedAfterConflicts: m.mergeAbortedAfterConflicts + 1,
     }))
-=======
+  }
+
   public recordWelcomeWizardInitiated() {
     localStorage.setItem(WelcomeWizardInitiatedAtKey, `${Date.now()}`)
     localStorage.removeItem(WelcomeWizardCompletedAtKey)
@@ -735,7 +735,6 @@
 
   public recordWelcomeWizardSignInMethod(method: SignInMethod) {
     localStorage.setItem(WelcomeWizardSignInMethodKey, method)
->>>>>>> 2a7b9040
   }
 
   private onUiActivity = async () => {
