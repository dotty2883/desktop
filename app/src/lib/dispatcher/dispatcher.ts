import * as Path from 'path'

import { remote } from 'electron'
import { Disposable } from 'event-kit'

import { Account } from '../../models/account'
import { Repository } from '../../models/repository'
import { WorkingDirectoryFileChange, FileChange } from '../../models/status'
import { DiffSelection } from '../../models/diff'
import {
  RepositorySection,
  Popup,
  PopupType,
  Foldout,
  FoldoutType,
} from '../app-state'
import { AppStore } from './app-store'
import { CloningRepository } from './cloning-repositories-store'
import { Branch } from '../../models/branch'
import { Commit } from '../../models/commit'
import { IAPIUser } from '../../lib/api'
import { GitHubRepository } from '../../models/github-repository'
import { ICommitMessage } from './git-store'
import { executeMenuItem } from '../../ui/main-process-proxy'
import { AppMenu, ExecutableMenuItem } from '../../models/app-menu'
import { ILaunchStats } from '../stats'
import { fatalError } from '../fatal-error'
import { isGitOnPath } from '../open-shell'
import { shell } from './app-shell'
import {
  URLActionType,
  IOpenRepositoryFromURLAction,
  IUnknownAction,
} from '../parse-app-url'
import {
  requestAuthenticatedUser,
  resolveOAuthRequest,
  rejectOAuthRequest,
} from '../../lib/oauth'
import { installCLI } from '../../ui/lib/install-cli'

/**
 * An error handler function.
 *
 * If the returned {Promise} returns an error, it will be passed to the next
 * error handler. If it returns null, error propagation is halted.
 */
export type ErrorHandler = (
  error: Error,
  dispatcher: Dispatcher
) => Promise<Error | null>

/**
 * The Dispatcher acts as the hub for state. The StateHub if you will. It
 * decouples the consumer of state from where/how it is stored.
 */
export class Dispatcher {
  private readonly appStore: AppStore

  private readonly errorHandlers = new Array<ErrorHandler>()

  public constructor(appStore: AppStore) {
    this.appStore = appStore
  }

  /** Load the initial state for the app. */
  public loadInitialState(): Promise<void> {
    return this.appStore.loadInitialState()
  }

  /**
   * Add the repositories at the given paths. If a path isn't a repository, then
   * this will post an error to that affect.
   */
  public addRepositories(
    paths: ReadonlyArray<string>
  ): Promise<ReadonlyArray<Repository>> {
    return this.appStore._addRepositories(paths)
  }

  /** Remove the repositories represented by the given IDs from local storage. */
  public removeRepositories(
    repositories: ReadonlyArray<Repository | CloningRepository>
  ): Promise<void> {
    return this.appStore._removeRepositories(repositories)
  }

  /** Update the repository's `missing` flag. */
  public async updateRepositoryMissing(
    repository: Repository,
    missing: boolean
  ): Promise<Repository> {
    return this.appStore._updateRepositoryMissing(repository, missing)
  }

  /** Load the history for the repository. */
  public loadHistory(repository: Repository): Promise<void> {
    return this.appStore._loadHistory(repository)
  }

  /** Load the next batch of history for the repository. */
  public loadNextHistoryBatch(repository: Repository): Promise<void> {
    return this.appStore._loadNextHistoryBatch(repository)
  }

  /** Load the changed files for the current history selection. */
  public loadChangedFilesForCurrentSelection(
    repository: Repository
  ): Promise<void> {
    return this.appStore._loadChangedFilesForCurrentSelection(repository)
  }

  /**
   * Change the selected commit in the history view.
   *
   * @param repository The currently active repository instance
   *
   * @param sha The object id of one of the commits currently
   *            the history list, represented as a SHA-1 hash
   *            digest. This should match exactly that of Commit.Sha
   */
  public changeHistoryCommitSelection(
    repository: Repository,
    sha: string
  ): Promise<void> {
    return this.appStore._changeHistoryCommitSelection(repository, sha)
  }

  /**
   * Change the selected changed file in the history view.
   *
   * @param repository The currently active repository instance
   *
   * @param file A FileChange instance among those available in
   *            IHistoryState.changedFiles
   */
  public changeHistoryFileSelection(
    repository: Repository,
    file: FileChange
  ): Promise<void> {
    return this.appStore._changeHistoryFileSelection(repository, file)
  }

  /** Select the repository. */
  public selectRepository(
    repository: Repository | CloningRepository
  ): Promise<Repository | null> {
    return this.appStore._selectRepository(repository)
  }

  /** Load the working directory status. */
  public loadStatus(repository: Repository): Promise<void> {
    return this.appStore._loadStatus(repository)
  }

  /** Change the selected section in the repository. */
  public changeRepositorySection(
    repository: Repository,
    section: RepositorySection
  ): Promise<void> {
    return this.appStore._changeRepositorySection(repository, section)
  }

  /** Change the currently selected file in Changes. */
  public changeChangesSelection(
    repository: Repository,
    selectedFile: WorkingDirectoryFileChange
  ): Promise<void> {
    return this.appStore._changeChangesSelection(repository, selectedFile)
  }

  /**
   * Commit the changes which were marked for inclusion, using the given commit
   * summary and description.
   */
  public async commitIncludedChanges(
    repository: Repository,
    message: ICommitMessage
  ): Promise<boolean> {
    return this.appStore._commitIncludedChanges(repository, message)
  }

  /** Change the file's includedness. */
  public changeFileIncluded(
    repository: Repository,
    file: WorkingDirectoryFileChange,
    include: boolean
  ): Promise<void> {
    return this.appStore._changeFileIncluded(repository, file, include)
  }

  /** Change the file's line selection state. */
  public changeFileLineSelection(
    repository: Repository,
    file: WorkingDirectoryFileChange,
    diffSelection: DiffSelection
  ): Promise<void> {
    return this.appStore._changeFileLineSelection(
      repository,
      file,
      diffSelection
    )
  }

  /** Change the Include All state. */
  public changeIncludeAllFiles(
    repository: Repository,
    includeAll: boolean
  ): Promise<void> {
    return this.appStore._changeIncludeAllFiles(repository, includeAll)
  }

  /**
   * Refresh the repository. This would be used, e.g., when the app gains focus.
   */
  public refreshRepository(repository: Repository): Promise<void> {
    return this.appStore._refreshRepository(repository)
  }

  /** Show the popup. This will close any current popup. */
  public showPopup(popup: Popup): Promise<void> {
    return this.appStore._showPopup(popup)
  }

  /** Close the current popup. */
  public closePopup(): Promise<void> {
    return this.appStore._closePopup()
  }

  /** Show the foldout. This will close any current popup. */
  public showFoldout(foldout: Foldout): Promise<void> {
    return this.appStore._showFoldout(foldout)
  }

  /** Close the current foldout. */
  public closeFoldout(foldout: FoldoutType): Promise<void> {
    return this.appStore._closeFoldout(foldout)
  }

  /**
   * Create a new branch from the given starting point and check it out.
   *
   * If the startPoint argument is omitted the new branch will be created based
   * off of the current state of HEAD.
   */
  public createBranch(
    repository: Repository,
    name: string,
    startPoint?: string
  ): Promise<Repository> {
    return this.appStore._createBranch(repository, name, startPoint)
  }

  /** Check out the given branch. */
  public checkoutBranch(
    repository: Repository,
    name: string
  ): Promise<Repository> {
    return this.appStore._checkoutBranch(repository, name)
  }

  /** Push the current branch. */
  public push(repository: Repository): Promise<void> {
    return this.appStore._push(repository)
  }

  /** Pull the current branch. */
  public pull(repository: Repository): Promise<void> {
    return this.appStore._pull(repository)
  }

  /** Fetch a specific refspec for the repository. */
  public fetchRefspec(
    repository: Repository,
    fetchspec: string
  ): Promise<void> {
    return this.appStore._fetchRefspec(repository, fetchspec)
  }

  /** Fetch all refs for the repository */
  public fetch(repository: Repository): Promise<void> {
    return this.appStore._fetch(repository)
  }

  /** Publish the repository to GitHub with the given properties. */
  public publishRepository(
    repository: Repository,
    name: string,
    description: string,
    private_: boolean,
    account: Account,
    org: IAPIUser | null
  ): Promise<Repository> {
    return this.appStore._publishRepository(
      repository,
      name,
      description,
      private_,
      account,
      org
    )
  }

  /**
   * Post the given error. This will send the error through the standard error
   * handler machinery.
   */
  public async postError(error: Error): Promise<void> {
    let currentError: Error | null = error
    for (let i = this.errorHandlers.length - 1; i >= 0; i--) {
      const handler = this.errorHandlers[i]
      currentError = await handler(currentError, this)

      if (!currentError) {
        break
      }
    }

    if (currentError) {
      fatalError(
        `Unhandled error ${currentError}. This shouldn't happen! All errors should be handled, even if it's just by the default handler.`
      )
    }
  }

  /**
   * Post the given error. Note that this bypasses the standard error handler
   * machinery. You probably don't want that. See `Dispatcher.postError`
   * instead.
   */
  public presentError(error: Error): Promise<void> {
    return this.appStore._pushError(error)
  }

  /** Clear the given error. */
  public clearError(error: Error): Promise<void> {
    return this.appStore._clearError(error)
  }

  /**
   * Clone a missing repository to the previous path, and update it's
   * state in the repository list if the clone completes without error.
   */
  public cloneAgain(
    url: string,
    path: string,
    account: Account | null
  ): Promise<void> {
    return this.appStore._cloneAgain(url, path, account)
  }

  /** Clone the repository to the path. */
  public async clone(
    url: string,
    path: string,
    options: { account: Account | null; branch?: string }
  ): Promise<Repository | null> {
    return this.appStore._completeOpenInDesktop(async () => {
      const { promise, repository } = this.appStore._clone(url, path, options)
      await this.selectRepository(repository)
      const success = await promise
      // TODO: this exit condition is not great, bob
      if (!success) {
        return null
      }

      const addedRepositories = await this.addRepositories([path])
      const addedRepository = addedRepositories[0]
      await this.selectRepository(addedRepository)

      return addedRepository
    })
  }

  /** Rename the branch to a new name. */
  public renameBranch(
    repository: Repository,
    branch: Branch,
    newName: string
  ): Promise<void> {
    return this.appStore._renameBranch(repository, branch, newName)
  }

  /**
   * Delete the branch. This will delete both the local branch and the remote
   * branch, and then check out the default branch.
   */
<<<<<<< HEAD
  public deleteBranch(
    repository: Repository,
    branch: Branch,
    includeRemote: boolean
  ): Promise<void> {
    return this.withAuthenticatingUser(repository, (repo, user) =>
      this.appStore._deleteBranch(repo, branch, user, includeRemote)
    )
=======
  public deleteBranch(repository: Repository, branch: Branch): Promise<void> {
    return this.appStore._deleteBranch(repository, branch)
>>>>>>> 25c63fc6
  }

  /** Discard the changes to the given files. */
  public discardChanges(
    repository: Repository,
    files: ReadonlyArray<WorkingDirectoryFileChange>
  ): Promise<void> {
    return this.appStore._discardChanges(repository, files)
  }

  /** Undo the given commit. */
  public undoCommit(repository: Repository, commit: Commit): Promise<void> {
    return this.appStore._undoCommit(repository, commit)
  }

  /**
   * Set the width of the repository sidebar to the given
   * value. This affects the changes and history sidebar
   * as well as the first toolbar section which contains
   * repo selection on all platforms and repo selection and
   * app menu on Windows.
   */
  public setSidebarWidth(width: number): Promise<void> {
    return this.appStore._setSidebarWidth(width)
  }

  /**
   * Set the update banner's visibility
   */
  public setUpdateBannerVisibility(isVisible: boolean) {
    return this.appStore._setUpdateBannerVisibility(isVisible)
  }

  /**
   * Reset the width of the repository sidebar to its default
   * value. This affects the changes and history sidebar
   * as well as the first toolbar section which contains
   * repo selection on all platforms and repo selection and
   * app menu on Windows.
   */
  public resetSidebarWidth(): Promise<void> {
    return this.appStore._resetSidebarWidth()
  }

  /**
   * Set the width of the commit summary column in the
   * history view to the given value.
   */
  public setCommitSummaryWidth(width: number): Promise<void> {
    return this.appStore._setCommitSummaryWidth(width)
  }

  /**
   * Reset the width of the commit summary column in the
   * history view to its default value.
   */
  public resetCommitSummaryWidth(): Promise<void> {
    return this.appStore._resetCommitSummaryWidth()
  }

  /** Update the repository's issues from GitHub. */
  public updateIssues(repository: GitHubRepository): Promise<void> {
    return this.appStore._updateIssues(repository)
  }

  /** End the Welcome flow. */
  public endWelcomeFlow(): Promise<void> {
    return this.appStore._endWelcomeFlow()
  }

  /**
   * Set the commit summary and description for a work-in-progress
   * commit in the changes view for a particular repository.
   */
  public setCommitMessage(
    repository: Repository,
    message: ICommitMessage | null
  ): Promise<void> {
    return this.appStore._setCommitMessage(repository, message)
  }

  /** Add the account to the app. */
  public addAccount(account: Account): Promise<void> {
    return this.appStore._addAccount(account)
  }

  /** Remove the given account from the app. */
  public removeAccount(account: Account): Promise<void> {
    return this.appStore._removeAccount(account)
  }

  /**
   * Ask the dispatcher to apply a transformation function to the current
   * state of the application menu.
   *
   * Since the dispatcher is asynchronous it's possible for components
   * utilizing the menu state to have an out-of-date view of the state
   * of the app menu which is why they're not allowed to transform it
   * directly.
   *
   * To work around potential race conditions consumers instead pass a
   * delegate which receives the updated application menu and allows
   * them to perform the necessary state transitions. The AppMenu instance
   * is itself immutable but does offer transformation methods and in
   * order for the state to be properly updated the delegate _must_ return
   * the latest transformed instance of the AppMenu.
   */
  public setAppMenuState(update: (appMenu: AppMenu) => AppMenu): Promise<void> {
    return this.appStore._setAppMenuState(update)
  }

  /**
   * Tell the main process to execute (i.e. simulate a click of) the given menu item.
   */
  public executeMenuItem(item: ExecutableMenuItem): Promise<void> {
    executeMenuItem(item)
    return Promise.resolve()
  }

  /**
   * Set whether or not to to add a highlight class to the app menu toolbar icon.
   * Used to highlight the button when the Alt key is pressed.
   *
   * Only applicable on non-macOS platforms.
   */
  public setAccessKeyHighlightState(highlight: boolean): Promise<void> {
    return this.appStore._setAccessKeyHighlightState(highlight)
  }

  /** Merge the named branch into the current branch. */
  public mergeBranch(repository: Repository, branch: string): Promise<void> {
    return this.appStore._mergeBranch(repository, branch)
  }

  /** Record the given launch stats. */
  public recordLaunchStats(stats: ILaunchStats): Promise<void> {
    return this.appStore._recordLaunchStats(stats)
  }

  /** Report any stats if needed. */
  public reportStats(): Promise<void> {
    return this.appStore._reportStats()
  }

  /** Changes the URL for the remote that matches the given name  */
  public setRemoteURL(
    repository: Repository,
    name: string,
    url: string
  ): Promise<void> {
    return this.appStore._setRemoteURL(repository, name, url)
  }

  /** Open the URL in a browser */
  public openInBrowser(url: string): Promise<boolean> {
    return this.appStore._openInBrowser(url)
  }

  /** Add the pattern to the repository's gitignore. */
  public ignore(repository: Repository, pattern: string): Promise<void> {
    return this.appStore._ignore(repository, pattern)
  }

  /** Opens a Git-enabled terminal setting the working directory to the repository path */
  public async openShell(path: string): Promise<void> {
    const gitFound = await isGitOnPath()
    if (gitFound) {
      this.appStore._openShell(path)
    } else {
      this.appStore._showPopup({ type: PopupType.InstallGit, path })
    }
  }

  /**
   * Persist the given content to the repository's root .gitignore.
   *
   * If the repository root doesn't contain a .gitignore file one
   * will be created, otherwise the current file will be overwritten.
   */
  public async saveGitIgnore(
    repository: Repository,
    text: string
  ): Promise<void> {
    await this.appStore._saveGitIgnore(repository, text)
    await this.appStore._refreshRepository(repository)
  }

  /**
   * Read the contents of the repository's .gitignore.
   *
   * Returns a promise which will either be rejected or resolved
   * with the contents of the file. If there's no .gitignore file
   * in the repository root the promise will resolve with null.
   */
  public async readGitIgnore(repository: Repository): Promise<string | null> {
    return this.appStore._readGitIgnore(repository)
  }

  /** Set whether the user has opted out of stats reporting. */
  public setStatsOptOut(optOut: boolean): Promise<void> {
    return this.appStore.setStatsOptOut(optOut)
  }

  /**
   * Clear any in-flight sign in state and return to the
   * initial (no sign-in) state.
   */
  public resetSignInState(): Promise<void> {
    return this.appStore._resetSignInState()
  }

  /**
   * Initiate a sign in flow for github.com. This will put the store
   * in the Authentication step ready to receive user credentials.
   */
  public beginDotComSignIn(): Promise<void> {
    return this.appStore._beginDotComSignIn()
  }

  /**
   * Initiate a sign in flow for a GitHub Enterprise instance. This will
   * put the store in the EndpointEntry step ready to receive the url
   * to the enterprise instance.
   */
  public beginEnterpriseSignIn(): Promise<void> {
    return this.appStore._beginEnterpriseSignIn()
  }

  /**
   * Attempt to advance from the EndpointEntry step with the given endpoint
   * url. This method must only be called when the store is in the authentication
   * step or an error will be thrown.
   *
   * The provided endpoint url will be validated for syntactic correctness as
   * well as connectivity before the promise resolves. If the endpoint url is
   * invalid or the host can't be reached the promise will be rejected and the
   * sign in state updated with an error to be presented to the user.
   *
   * If validation is successful the store will advance to the authentication
   * step.
   */
  public setSignInEndpoint(url: string): Promise<void> {
    return this.appStore._setSignInEndpoint(url)
  }

  /**
   * Attempt to advance from the authentication step using a username
   * and password. This method must only be called when the store is
   * in the authentication step or an error will be thrown. If the
   * provided credentials are valid the store will either advance to
   * the Success step or to the TwoFactorAuthentication step if the
   * user has enabled two factor authentication.
   *
   * If an error occurs during sign in (such as invalid credentials)
   * the authentication state will be updated with that error so that
   * the responsible component can present it to the user.
   */
  public setSignInCredentials(
    username: string,
    password: string
  ): Promise<void> {
    return this.appStore._setSignInCredentials(username, password)
  }

  /**
   * Initiate an OAuth sign in using the system configured browser.
   * This method must only be called when the store is in the authentication
   * step or an error will be thrown.
   *
   * The promise returned will only resolve once the user has successfully
   * authenticated. If the user terminates the sign-in process by closing
   * their browser before the protocol handler is invoked, by denying the
   * protocol handler to execute or by providing the wrong credentials
   * this promise will never complete.
   */
  public requestBrowserAuthentication(): Promise<void> {
    return this.appStore._requestBrowserAuthentication()
  }

  /**
   * Attempt to complete the sign in flow with the given OTP token.\
   * This method must only be called when the store is in the
   * TwoFactorAuthentication step or an error will be thrown.
   *
   * If the provided token is valid the store will advance to
   * the Success step.
   *
   * If an error occurs during sign in (such as invalid credentials)
   * the authentication state will be updated with that error so that
   * the responsible component can present it to the user.
   */
  public setSignInOTP(otp: string): Promise<void> {
    return this.appStore._setSignInOTP(otp)
  }

  /**
   * Launch a sign in dialog for authenticating a user with
   * GitHub.com.
   */
  public async showDotComSignInDialog(): Promise<void> {
    await this.appStore._beginDotComSignIn()
    await this.appStore._showPopup({ type: PopupType.SignIn })
  }

  /**
   * Launch a sign in dialog for authenticating a user with
   * a GitHub Enterprise instance.
   */
  public async showEnterpriseSignInDialog(): Promise<void> {
    await this.appStore._beginEnterpriseSignIn()
    await this.appStore._showPopup({ type: PopupType.SignIn })
  }

  /**
   * Register a new error handler.
   *
   * Error handlers are called in order starting with the most recently
   * registered handler. The error which the returned {Promise} resolves to is
   * passed to the next handler, etc. If the handler's {Promise} resolves to
   * null, error propagation is halted.
   */
  public registerErrorHandler(handler: ErrorHandler): Disposable {
    this.errorHandlers.push(handler)

    return new Disposable(() => {
      const i = this.errorHandlers.indexOf(handler)
      if (i >= 0) {
        this.errorHandlers.splice(i, 1)
      }
    })
  }

  /**
   * Update the location of an existing repository and clear the missing flag.
   */
  public async relocateRepository(repository: Repository): Promise<void> {
    const directories = remote.dialog.showOpenDialog({
      properties: ['openDirectory'],
    })

    if (directories && directories.length > 0) {
      const newPath = directories[0]
      await this.updateRepositoryPath(repository, newPath)
    }
  }

  /** Update the repository's path. */
  private async updateRepositoryPath(
    repository: Repository,
    path: string
  ): Promise<void> {
    await this.appStore._updateRepositoryPath(repository, path)
  }

  public async setAppFocusState(isFocused: boolean): Promise<void> {
    await this.appStore._setAppFocusState(isFocused)
  }

  public async dispatchURLAction(action: URLActionType): Promise<void> {
    switch (action.name) {
      case 'oauth':
        try {
          const user = await requestAuthenticatedUser(action.code)
          if (user) {
            resolveOAuthRequest(user)
          } else {
            rejectOAuthRequest(new Error('Unable to fetch authenticated user.'))
          }
        } catch (e) {
          rejectOAuthRequest(e)
        }
        break

      case 'open-repository-from-url':
        const { pr, url, branch } = action
        // a forked PR will provide both these values, despite the branch not existing
        // in the repository - drop the branch argument in this case so a clone will
        // checkout the default branch when it clones
        const branchToClone = pr && branch ? null : branch || null
        const repository = await this.openRepository(url, branchToClone)
        if (repository) {
          this.handleCloneInDesktopOptions(repository, action)
        }
        break

      case 'open-repository-from-path':
        const state = this.appStore.getState()
        const repositories = state.repositories
        const existingRepository = repositories.find(r => {
          if (__WIN32__) {
            // Windows is guaranteed to be case-insensitive so we can be a
            // bit more accepting.
            return (
              Path.normalize(r.path).toLowerCase() ===
              Path.normalize(action.path).toLowerCase()
            )
          } else {
            return Path.normalize(r.path) === Path.normalize(action.path)
          }
        })

        if (existingRepository) {
          this.selectRepository(existingRepository)
        } else {
          return this.showPopup({
            type: PopupType.AddRepository,
            path: action.path,
          })
        }
        break

      default:
        const unknownAction: IUnknownAction = action
        log.warn(
          `Unknown URL action: ${unknownAction.name} - payload: ${JSON.stringify(
            unknownAction
          )}`
        )
    }
  }

  /**
   * Sets the user's preference so that confirmation to remove repo is not asked
   */
  public setConfirmRepoRemovalSetting(value: boolean): Promise<void> {
    return this.appStore._setConfirmRepoRemoval(value)
  }

  /**
   * Reveals a file from a repository in the native file manager.
   * @param repository The currently active repository instance
   * @param path The path of the file relative to the root of the repository
   */
  public revealInFileManager(repository: Repository, path: string) {
    const normalized = Path.join(repository.path, path)
    return shell.showItemInFolder(normalized)
  }

  private async handleCloneInDesktopOptions(
    repository: Repository,
    action: IOpenRepositoryFromURLAction
  ): Promise<void> {
    const { filepath, pr, branch } = action

    // we need to refetch for a forked PR and check that out
    if (pr && branch) {
      await this.fetchRefspec(repository, `pull/${pr}/head:${branch}`)
      await this.checkoutBranch(repository, branch)
    }

    if (filepath) {
      const fullPath = Path.join(repository.path, filepath)
      // because Windows uses different path separators here
      const normalized = Path.normalize(fullPath)
      shell.showItemInFolder(normalized)
    }
  }

  private async openRepository(
    url: string,
    branch: string | null
  ): Promise<Repository | null> {
    const state = this.appStore.getState()
    const repositories = state.repositories
    const existingRepository = repositories.find(r => {
      if (r instanceof Repository) {
        const gitHubRepository = r.gitHubRepository
        if (!gitHubRepository) {
          return false
        }
        return gitHubRepository.cloneURL === url
      } else {
        return false
      }
    })

    if (existingRepository) {
      const repo = await this.selectRepository(existingRepository)
      if (!repo || !branch) {
        return repo
      }

      return this.checkoutBranch(repo, branch)
    } else {
      return this.appStore._startOpenInDesktop(() => {
        this.showPopup({ type: PopupType.CloneRepository, initialURL: url })
      })
    }
  }

  /**
   * Install the CLI tool.
   *
   * This is used only on macOS.
   */
  public async installCLI() {
    try {
      await installCLI()

      this.showPopup({ type: PopupType.CLIInstalled })
    } catch (e) {
      log.error('Error installing CLI', e)

      this.postError(e)
    }
  }
}<|MERGE_RESOLUTION|>--- conflicted
+++ resolved
@@ -385,7 +385,6 @@
    * Delete the branch. This will delete both the local branch and the remote
    * branch, and then check out the default branch.
    */
-<<<<<<< HEAD
   public deleteBranch(
     repository: Repository,
     branch: Branch,
@@ -394,10 +393,6 @@
     return this.withAuthenticatingUser(repository, (repo, user) =>
       this.appStore._deleteBranch(repo, branch, user, includeRemote)
     )
-=======
-  public deleteBranch(repository: Repository, branch: Branch): Promise<void> {
-    return this.appStore._deleteBranch(repository, branch)
->>>>>>> 25c63fc6
   }
 
   /** Discard the changes to the given files. */
