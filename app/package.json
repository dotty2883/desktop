{
  "name": "desktop",
  "productName": "GitHub Desktop",
  "bundleID": "com.github.GitHubClient",
  "companyName": "GitHub, Inc.",
<<<<<<< HEAD
  "version": "0.6.3-beta7",
=======
  "version": "0.7.0",
>>>>>>> bd9a4024
  "main": "./main.js",
  "repository": {
    "type": "git",
    "url": "https://github.com/desktop/desktop.git"
  },
  "description": "Simple collaboration from your desktop",
  "author": {
    "name": "GitHub, Inc.",
    "email": "opensource+desktop@github.com",
    "url": "https://desktop.github.com/"
  },
  "license": "MIT",
  "dependencies": {
    "byline": "^4.2.2",
    "classnames": "^2.2.5",
    "codemirror": "^5.24.2",
    "deep-equal": "^1.0.1",
    "dexie": "^1.4.1",
    "dugite": "^1.35.0",
    "electron-window-state": "^4.0.2",
    "event-kit": "^2.0.0",
    "file-uri-to-path": "0.0.2",
    "front-matter": "^2.1.2",
    "fs-extra": "^2.1.2",
    "keytar": "^4.0.2",
    "moment": "^2.17.1",
    "primer-support": "^4.0.0",
    "react": "^15.6.1",
    "react-addons-shallow-compare": "^15.6.0",
    "react-dom": "15.6.1",
    "react-transition-group": "1.2.0",
    "react-virtualized": "9.8.0",
    "runas": "^3.1.1",
    "source-map-support": "^0.4.15",
    "textarea-caret": "^3.0.2",
    "ua-parser-js": "^0.7.12",
    "untildify": "^3.0.2",
    "username": "^2.3.0",
    "uuid": "^3.0.1",
    "wicg-focus-ring": "^1.0.1",
    "winston": "^2.3.1",
    "winston-daily-rotate-file": "^1.4.5"
  },
  "devDependencies": {
    "devtron": "^1.4.0",
    "electron-debug": "^1.1.0",
    "electron-devtools-installer": "^2.1.0",
    "react-addons-perf": "15.4.2",
    "react-addons-test-utils": "15.4.2",
    "style-loader": "^0.13.2",
    "temp": "^0.8.3",
    "webpack-hot-middleware": "^2.10.0"
  }
}<|MERGE_RESOLUTION|>--- conflicted
+++ resolved
@@ -3,11 +3,7 @@
   "productName": "GitHub Desktop",
   "bundleID": "com.github.GitHubClient",
   "companyName": "GitHub, Inc.",
-<<<<<<< HEAD
-  "version": "0.6.3-beta7",
-=======
   "version": "0.7.0",
->>>>>>> bd9a4024
   "main": "./main.js",
   "repository": {
     "type": "git",
