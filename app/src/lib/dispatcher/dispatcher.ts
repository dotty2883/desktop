import { ipcRenderer } from 'electron'
import User, { IUser } from '../../models/user'
import Repository, { IRepository } from '../../models/repository'
import { WorkingDirectoryFileChange } from '../../models/status'
import guid from '../guid'
import { IHistorySelection, RepositorySection, Popup, IAppError } from '../app-state'
import { Action } from './actions'
import AppStore from './app-store'
import GitUserStore from './git-user-store'
<<<<<<< HEAD
import { Branch } from '../../lib/local-git-operations'
=======
import { Branch } from '../local-git-operations'
>>>>>>> d6bc9a7e

/**
 * Extend Error so that we can create new Errors with a callstack different from
 * the callsite.
 */
class IPCError extends Error {
  public readonly message: string
  public readonly stack: string

  public constructor(name: string, message: string, stack: string) {
    super(name)
    this.name = name
    this.message = message
    this.stack = stack
  }
}

interface IResult<T> {
  type: 'result'
  readonly result: T
}

interface IError {
  type: 'error'
  readonly error: Error
}

type IPCResponse<T> = IResult<T> | IError

/**
 * The Dispatcher acts as the hub for state. The StateHub if you will. It
 * decouples the consumer of state from where/how it is stored.
 */
export class Dispatcher {
  private appStore: AppStore
  private gitUserStore: GitUserStore

  public constructor(appStore: AppStore, gitUserStore: GitUserStore) {
    this.appStore = appStore
    this.gitUserStore = gitUserStore

    ipcRenderer.on('shared/did-update', (event, args) => this.onSharedDidUpdate(event, args))
  }

  public async loadInitialState(): Promise<void> {
    const users = await this.loadUsers()
    const repositories = await this.loadRepositories()
    this.appStore._loadFromSharedProcess(users, repositories)
  }

  private dispatchToSharedProcess<T>(action: Action): Promise<T> {
    return this.send(action.name, action)
  }

  private send<T>(name: string, args: Object): Promise<T> {
    let resolve: ((value: T) => void) | null = null
    let reject: ((error: Error) => void) | null = null
    const promise = new Promise<T>((_resolve, _reject) => {
      resolve = _resolve
      reject = _reject
    })

    const requestGuid = guid()
    ipcRenderer.once(`shared/response/${requestGuid}`, (event: any, args: any[]) => {
      const response: IPCResponse<T> = args[0]
      if (response.type === 'result') {
        resolve!(response.result)
      } else {
        const errorInfo = response.error
        const error = new IPCError(errorInfo.name, errorInfo.message, errorInfo.stack || '')
        if (__DEV__) {
          console.error(`Error from IPC in response to ${name}:`)
          console.error(error)
        }

        reject!(error)
      }
    })

    ipcRenderer.send('shared/request', [ { guid: requestGuid, name, args } ])
    return promise
  }

  private onSharedDidUpdate(event: Electron.IpcRendererEvent, args: any[]) {
    const state: {repositories: ReadonlyArray<IRepository>, users: ReadonlyArray<IUser>} = args[0].state
    const inflatedUsers = state.users.map(User.fromJSON)
    const inflatedRepositories = state.repositories.map(Repository.fromJSON)
    this.appStore._loadFromSharedProcess(inflatedUsers, inflatedRepositories)
  }

  /** Get the users */
  private async loadUsers(): Promise<ReadonlyArray<User>> {
    const json = await this.dispatchToSharedProcess<ReadonlyArray<IUser>>({ name: 'get-users' })
    return json.map(User.fromJSON)
  }

  /** Get the repositories the user has added to the app. */
  private async loadRepositories(): Promise<ReadonlyArray<Repository>> {
    const json = await this.dispatchToSharedProcess<ReadonlyArray<IRepository>>({ name: 'get-repositories' })
    return json.map(Repository.fromJSON)
  }

  /**
   * Add the repositories at the given paths. If a path isn't a repository, then
   * this will post an error to that affect.
   */
  public async addRepositories(paths: ReadonlyArray<string>): Promise<ReadonlyArray<Repository>> {
    const validatedPaths = new Array<string>()
    for (const path of Array.from(paths)) {
      const validatedPath = await this.appStore._validatedRepositoryPath(path)
      if (validatedPath) {
        validatedPaths.push(validatedPath)
      } else {
        this.postError({ name: 'add-repository', message: `${path} isn't a git repository.` })
      }
    }

    const json = await this.dispatchToSharedProcess<ReadonlyArray<IRepository>>({ name: 'add-repositories', paths: validatedPaths })
    const addedRepositories = json.map(Repository.fromJSON)
    for (const repository of addedRepositories) {
      this.refreshGitHubRepositoryInfo(repository)
    }

    return addedRepositories
  }

  /** Remove the repositories represented by the given IDs from local storage. */
  public async removeRepositories(repositoryIDs: ReadonlyArray<number>): Promise<void> {
    await this.dispatchToSharedProcess<ReadonlyArray<number>>({ name: 'remove-repositories', repositoryIDs })
  }

  /** Request the user approve our OAuth request. This will open their browser. */
  public requestOAuth(): Promise<void> {
    return this.dispatchToSharedProcess<void>({ name: 'request-oauth' })
  }

  /** Refresh the associated GitHub repository. */
  public async refreshGitHubRepositoryInfo(repository: Repository): Promise<void> {
    const refreshedRepository = await this.appStore._repositoryWithRefreshedGitHubRepository(repository)
    if (refreshedRepository === repository) { return }

    return this.dispatchToSharedProcess<void>({ name: 'update-github-repository', repository: refreshedRepository })
  }

  /** Load the history for the repository. */
  public loadHistory(repository: Repository): Promise<void> {
    return this.appStore._loadHistory(repository)
  }

  /** Load the next batch of history for the repository. */
  public loadNextHistoryBatch(repository: Repository): Promise<void> {
    return this.appStore._loadNextHistoryBatch(repository)
  }

  /** Load the changed files for the current history selection. */
  public loadChangedFilesForCurrentSelection(repository: Repository): Promise<void> {
    return this.appStore._loadChangedFilesForCurrentSelection(repository)
  }

  /** Change the history selection. */
  public changeHistorySelection(repository: Repository, selection: IHistorySelection): Promise<void> {
    return this.appStore._changeHistorySelection(repository, selection)
  }

  /** Select the repository. */
  public selectRepository(repository: Repository): Promise<void> {
    return this.appStore._selectRepository(repository)
  }

  /** Load the working directory status. */
  public loadStatus(repository: Repository): Promise<void> {
    return this.appStore._loadStatus(repository)
  }

  /** Change the selected section in the repository. */
  public changeRepositorySection(repository: Repository, section: RepositorySection): Promise<void> {
    return this.appStore._changeRepositorySection(repository, section)
  }

  /** Change the currently selected file in Changes. */
  public changeChangesSelection(repository: Repository, selectedFile: WorkingDirectoryFileChange | null): Promise<void> {
    return this.appStore._changeChangesSelection(repository, selectedFile)
  }

  /**
   * Commit the changes which were marked for inclusion, using the given commit
   * summary and description.
   */
  public commitIncludedChanges(repository: Repository, summary: string, description: string): Promise<void> {
    return this.appStore._commitIncludedChanges(repository, summary, description)
  }

  /** Change the file's includedness. */
  public changeFileIncluded(repository: Repository, file: WorkingDirectoryFileChange, include: boolean): Promise<void> {
    return this.appStore._changeFileIncluded(repository, file, include)
  }

  /** Change the Include All state. */
  public changeIncludeAllFiles(repository: Repository, includeAll: boolean): Promise<void> {
    return this.appStore._changeIncludeAllFiles(repository, includeAll)
  }

  /**
   * Refresh the repository. This would be used, e.g., when the app gains focus.
   */
  public refreshRepository(repository: Repository): Promise<void> {
    return this.appStore._refreshRepository(repository)
  }

  /** Try to find the git user for the repository, SHA, and email. */
  public loadAndCacheUser(repository: Repository, sha: string | null, email: string): Promise<void> {
    return this.gitUserStore._loadAndCacheUser(this.appStore.getState().users, repository, sha, email)
  }

  /** Show the popup. This will close any current popup. */
  public showPopup(popup: Popup, repository: Repository | null): Promise<void> {
    return this.appStore._showPopup(popup, repository)
  }

  /** Close the current popup. */
  public closePopup(): Promise<void> {
    return this.appStore._closePopup()
  }

  /** Create a new branch from the given starting point and check it out. */
  public createBranch(repository: Repository, name: string, startPoint: string): Promise<void> {
    return this.appStore._createBranch(repository, name, startPoint)
  }

  /** Check out the given branch. */
  public checkoutBranch(repository: Repository, name: string): Promise<void> {
    return this.appStore._checkoutBranch(repository, name)
  }

  /** Load the branches in the repository. */
  public loadBranches(repository: Repository): Promise<void> {
    return this.appStore._loadBranches(repository)
  }

  /** Post the given error. */
  public postError(error: IAppError): Promise<void> {
    return this.appStore._postError(error)
  }

  /** Clear the given error. */
  public clearError(error: IAppError): Promise<void> {
    return this.appStore._clearError(error)
  }

<<<<<<< HEAD
  /** Rename the branch to a new name. */
  public renameBranch(repository: Repository, branch: Branch, newName: string): Promise<void> {
    return this.appStore._renameBranch(repository, branch, newName)
=======
  /**
   * Delete the branch. This will delete both the local branch and the remote
   * branch, and then check out the default branch.
   */
  public deleteBranch(repository: Repository, branch: Branch): Promise<void> {
    return this.appStore._deleteBranch(repository, branch)
>>>>>>> d6bc9a7e
  }
}<|MERGE_RESOLUTION|>--- conflicted
+++ resolved
@@ -7,11 +7,7 @@
 import { Action } from './actions'
 import AppStore from './app-store'
 import GitUserStore from './git-user-store'
-<<<<<<< HEAD
-import { Branch } from '../../lib/local-git-operations'
-=======
 import { Branch } from '../local-git-operations'
->>>>>>> d6bc9a7e
 
 /**
  * Extend Error so that we can create new Errors with a callstack different from
@@ -261,17 +257,16 @@
     return this.appStore._clearError(error)
   }
 
-<<<<<<< HEAD
   /** Rename the branch to a new name. */
   public renameBranch(repository: Repository, branch: Branch, newName: string): Promise<void> {
     return this.appStore._renameBranch(repository, branch, newName)
-=======
+  }
+
   /**
    * Delete the branch. This will delete both the local branch and the remote
    * branch, and then check out the default branch.
    */
   public deleteBranch(repository: Repository, branch: Branch): Promise<void> {
     return this.appStore._deleteBranch(repository, branch)
->>>>>>> d6bc9a7e
   }
 }