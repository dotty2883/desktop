<<<<<<< HEAD
import { git, envForAuthentication, expectedAuthenticationErrors, IGitExecutionOptions } from './core'
=======
import {
  git,
  envForAuthentication,
  expectedAuthenticationErrors,
  gitNetworkArguments,
} from './core'

>>>>>>> 489c8f19
import { Repository } from '../../models/repository'
import { Account } from '../../models/account'
import { PushProgressParser, executionOptionsWithProgress } from '../progress'
import { IPushProgress } from '../app-state'

<<<<<<< HEAD
/**
 * Push from the remote to the branch, optionally setting the upstream.
 * 
 * @param repository - The repository from which to push
 * 
 * @param account - The account to use when authenticating with the remote
 *
 * @param remote - The remote to push the specified branch to
 *
 * @param branch - The branch to push
 *
 * @param setUpstream - Whether or not to update the tracking information
 *                      of the specified branch to point to the remote.
 * 
 * @param progressCallback - An optional function which will be invoked
 *                           with information about the current progress
 *                           of the push operation. When provided this enables
 *                           the '--progress' command line flag for
 *                           'git push'.
 */
export async function push(repository: Repository, account: Account | null, remote: string, branch: string, setUpstream: boolean, progressCallback?: (progress: IPushProgress) => void): Promise<void> {
  const args = [ 'push', remote, branch ]
=======
/** Push from the remote to the branch, optionally setting the upstream. */
export async function push(repository: Repository, account: Account | null, remote: string, branch: string, setUpstream: boolean): Promise<void> {
  const args = [
    ...gitNetworkArguments,
    'push', remote, branch,
  ]

>>>>>>> 489c8f19
  if (setUpstream) {
    args.push('--set-upstream')
  }

  let opts: IGitExecutionOptions = {
    env: envForAuthentication(account),
    expectedErrors: expectedAuthenticationErrors(),
  }

  if (progressCallback) {
    args.push('--progress')
    const title = `Pushing to ${remote}`
    const kind = 'push'

    opts = executionOptionsWithProgress(opts, new PushProgressParser(), (progress) => {
      const description = progress.kind === 'progress'
        ? progress.details.text
        : progress.text
      const value = progress.percent

      progressCallback({ kind, title, description, value, remote, branch })
    })

    // Initial progress
    progressCallback({ kind: 'push', title, value: 0, remote, branch })
  }

  const result = await git(args, repository.path, 'push', opts)

  if (result.gitErrorDescription) {
    throw new Error(result.gitErrorDescription)
  }
}<|MERGE_RESOLUTION|>--- conflicted
+++ resolved
@@ -1,20 +1,16 @@
-<<<<<<< HEAD
-import { git, envForAuthentication, expectedAuthenticationErrors, IGitExecutionOptions } from './core'
-=======
 import {
   git,
   envForAuthentication,
   expectedAuthenticationErrors,
+  IGitExecutionOptions,
   gitNetworkArguments,
 } from './core'
 
->>>>>>> 489c8f19
 import { Repository } from '../../models/repository'
 import { Account } from '../../models/account'
 import { PushProgressParser, executionOptionsWithProgress } from '../progress'
 import { IPushProgress } from '../app-state'
 
-<<<<<<< HEAD
 /**
  * Push from the remote to the branch, optionally setting the upstream.
  * 
@@ -36,16 +32,11 @@
  *                           'git push'.
  */
 export async function push(repository: Repository, account: Account | null, remote: string, branch: string, setUpstream: boolean, progressCallback?: (progress: IPushProgress) => void): Promise<void> {
-  const args = [ 'push', remote, branch ]
-=======
-/** Push from the remote to the branch, optionally setting the upstream. */
-export async function push(repository: Repository, account: Account | null, remote: string, branch: string, setUpstream: boolean): Promise<void> {
   const args = [
     ...gitNetworkArguments,
     'push', remote, branch,
   ]
 
->>>>>>> 489c8f19
   if (setUpstream) {
     args.push('--set-upstream')
   }
