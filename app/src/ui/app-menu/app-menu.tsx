--- conflicted
+++ resolved
@@ -49,8 +49,6 @@
    * @default false
    */
   readonly autoHeight?: boolean
-<<<<<<< HEAD
-=======
 }
 
 export interface IKeyboardCloseSource {
@@ -60,7 +58,6 @@
 
 export interface IItemExecutedCloseSource {
   type: 'item-executed'
->>>>>>> 73ef7652
 }
 
 export type CloseSource = IKeyboardCloseSource | IItemExecutedCloseSource
@@ -145,11 +142,7 @@
       // Only actually close the foldout when hitting escape
       // on the root menu
       if (depth === 0 && event.key === 'Escape') {
-<<<<<<< HEAD
-        this.props.onClose()
-=======
         this.props.onClose({ type: 'keyboard', event })
->>>>>>> 73ef7652
         event.preventDefault()
       } else if (depth > 0) {
         this.props.dispatcher.setAppMenuState(menu => menu.withClosedMenu(this.props.state[depth]))
